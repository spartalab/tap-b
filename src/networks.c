/*
   This file contains (1) implementations of general-purpose network algorithms
   and (2) supporting infrastructure for the network data structure.

   Regarding (1), this file includes two variants of label-correcting shortest
   path algorithms (BellmanFord and arcBellmanFord), one returning the previous
   node in the shortest path and the other returning the previous link in the
   shortest path.  A heap-based implementation of Dijkstra's (label-setting)
   shortest path algorithm is also included, as is a connectivity checker
   (search), topological order finder, a routine creating artificial links to
   ensure the network is strongly connected (every node reachable from every
   other), and a procedure for sorting a list of links into forward star order.

   Regarding (2), this file contains code for displaying network data in
   human-readable format, and implementations of linked lists for links and
   paths.

*/

#include "networks.h"

/* A master one-to-all BellmanFord algorithm with the option of warm-starting.
 * 
 * Arguments (for cold-starting):  
 *  -origin: Node to calculate shortest paths from
 *  -label: Array to return distance labels; current values irrelevant  
 *  -backarc: Array to return arc-predecessor indices; current values irrelevant
 *  -order: Must be set to NULL (this is what indicates cold vs. warm start)
 *  -network: The underlying network struct
 *  -q: The queue discipline for managing SEL (FIFO, LIFO, DEQUE, etc.)
 *
 * Arguments (For warm-starting):
 *  -origin: As before
 *  -label: As before, except that the current values must indicate current
 *          path lengths on the tree indicated by backarc
 *  -backarc: As before, except that the current values must reflect a spanning
 *            tree rooted at origin
 *  -order: Must indicate a "topological ordering" for scanning nodes to see
 *          if they improve upon the current tree
 *  -network: As before
 *  -q: As before
 */
void BellmanFordNew(int origin, double *label, arc_type **backarc, int *order,
                 network_type *network, queueDiscipline q) {
    int j, curnode, backnode;
    arcListElt *i;
    double tempLabel;
    
    queue_type SEL = createQueue(network->numNodes, network->numNodes);

    /* Initialize */
    if (order == NULL) { /* Cold start */
        for (j = 0; j < network->numNodes; j++) {
            label[j] = INFINITY;
            backarc[j] = NULL;
        }
        label[origin] = 0;
        enQueue(&SEL, origin);
    } else { /* label and backnode must represent a valid tree + labels */
        label[origin] = 0;
        for (j = 1; j < network->numNodes; j++) {
            /* First calculate label based on old tree */
            curnode = order[j];
            backnode = backarc[curnode]->tail;
            label[curnode] = label[backnode] + backarc[curnode]->cost;
            /* Now see if any incoming nodes are shortcuts (but not from
               centroid connectors) */
            for (i = network->nodes[curnode].reverseStar.head; i != NULL;
                 i = i->next) {
                backnode = i->arc->tail;                 
                if (backnode < network->firstThroughNode) continue;                 
                if (label[backnode] + i->arc->cost < label[curnode]) {
                    enQueue(&SEL,backnode);
                    break;
                }
            }
        }
    }

    /* Iterate */
    while (queueSize(&SEL) > 0) {  
        curnode = deQueue(&SEL);
        for (i = network->nodes[curnode].forwardStar.head; i != NULL;
                i = i->next) {
            tempLabel = label[curnode] + i->arc->cost;
            j = i->arc->head;
            if (tempLabel < label[j]) { /* Found a better path to node j */
                label[j] = tempLabel;
                backarc[j] = i->arc;
                /* Don't use centroid connectors as shortcuts */
                if (j < network->firstThroughNode) continue; 
                
                switch (q) {
                    case FIFO:
                        enQueue(&SEL, j);
                        break;
                    case DEQUE:
                        switch (SEL.history[j]) {
                            case NEVER_IN_QUEUE: enQueue(&SEL, j); break;
                            case WAS_IN_QUEUE: frontQueue(&SEL, j); break;
                        }
                        break;
                    case LIFO:
                        frontQueue(&SEL, j);
                        break;
                    default:
                        fatalError("BellmanFord: Unsupported queue structure");
                }
            }
        }
    }

    /* Clean up */
    deleteQueue(&SEL);
}


void heapDijkstraNew(int origin, double *label, arc_type **backarc, network_type
        *network) {

    int j;
    arcListElt *i;
    int curnode;

   
    /* Initialize heap */
    double tempLabel;
    heap_type *dijkstraHeap = createHeap(network->numNodes, network->numNodes);

    /* Initialize Dijkstra's */
    for (j = 0; j < network->numNodes; j++) {
        dijkstraHeap->valueFn[j] = INFINITY; 
        /* valueFn in the heap stores the cost labels */
        backarc[j] = NULL;
    }

    /* Now iterate until the heap is empty */
    insertHeap(dijkstraHeap, origin, 0);
    while (dijkstraHeap->last >= 0) {
        curnode = findMinHeap(dijkstraHeap);
        deleteMinHeap(dijkstraHeap);
        for (i = network->nodes[curnode].forwardStar.head; i != NULL; 
                i = i->next) {
            j = i->arc->head;
            tempLabel = dijkstraHeap->valueFn[curnode] + i->arc->cost;
            if (tempLabel < dijkstraHeap->valueFn[j]) {
                backarc[j] = i->arc;
                /* Avoid centroid connectors */
                if (j < network->firstThroughNode) {
                    dijkstraHeap->valueFn[j] = tempLabel;
                    continue;
                }

                if (dijkstraHeap->valueFn[j] == INFINITY)
                    insertHeap(dijkstraHeap, j, tempLabel);
                else
                    decreaseKey(dijkstraHeap, j, tempLabel);
            }
        }
    }

    /* Now copy labels to return, and clean up memory */
    memcpy(label, dijkstraHeap->valueFn, sizeof(double) * network->numNodes);
    deleteHeap(dijkstraHeap);
}




/*
BellmanFord is the one-to-all shortest path algorithm taught in class, with the
use of a scan-eligible list to handle cycles in the network.  The label and
backnode arguments are pointers to arrays which will contain the L and q labels
upon completion of the algorithm.  origin gives the starting point for these
paths.  The network structure is passed via reference (pointer) to reduce
overhead.  Argument q takes one of three values, specifying how the scan
eligible list is maintained: FIFO (first-in first-out order, so nodes are
scanned in the order added to the list), LIFO (last-in first-out, nodes scanned
in reverse order of being added to the list), and DEQUE (double-ended queue;
nodes generally go to the end of the queue, as in FIFO, but if a node has been
scanned before it is added to the front end as in LIFO).

TODO: Can eventually deprecate this function (see BellmanFordNew above)

*/
void BellmanFord(int origin, double *label, int *backnode, network_type
        *network, queueDiscipline q) {
    int j, curnode;
    arcListElt *i;
    double tempLabel;

   /* My implementation of a queue uses a "circular" array to store elements;
      queue is empty iff the "read" and "write" pointers are identical.  See
      datastructures.c for more details. */
    queue_type SEL = createQueue(network->numNodes, network->numNodes);

    /* Initialize */
    for (j = 0; j < network->numNodes; j++) {
        label[j] = INFINITY;
        backnode[j] = NO_PATH_EXISTS;
    }
    label[origin] = 0;
    enQueue(&SEL, origin);

   /* Iterate */
    while (SEL.readptr != SEL.writeptr) {  
    /* See comment above about read and write pointers */
        curnode = deQueue(&SEL);
        for (i = network->nodes[curnode].forwardStar.head; i != NULL;
                i = i->next) {
            tempLabel = label[curnode] + i->arc->cost;
            j = i->arc->head;
            if (tempLabel < label[j]) { /* Found a better path to node j */
                label[j] = tempLabel;
                backnode[j] = curnode;
                if (j >= network->firstThroughNode) { 
                /* Ensure we do not use centroids/centroid connectors as
                 * "shortcuts" */
                    switch (q) {
                        case FIFO:     enQueue(&SEL, j);    break;
                        case DEQUE:
                            switch (SEL.history[j]) {
                                case NEVER_IN_QUEUE: enQueue(&SEL, j); break;
                                case WAS_IN_QUEUE: frontQueue(&SEL, j); break;
                            }
                            break;
                        case LIFO:  frontQueue(&SEL, j); break;
                        default: fatalError("bellmanFord: Unsupported queue "
                                            "structure");
                        break;
                    }
                }
            }
        }
    }

    /* Clean up */
    deleteQueue(&SEL);
}


/*
arcBellmanFord is virtually identical to BellmanFord, except that it returns
pointers to the previous *link* in the shortest paths, rather than the index of
the previous *node*.  (backarc is an array of pointers to links).  For
explanations of other arguments, see description of BellmanFord.

TODO: Can eventually deprecate this function (see BellmanFordNew above)

*/
void arcBellmanFord(int origin, double *label, arc_type **backarc,
        network_type *network, queueDiscipline q) {
    int j, curnode;
    arcListElt *i;
    double tempLabel;
    queue_type SEL = createQueue(network->numNodes, network->numNodes);

    for (j = 0; j < network->numNodes; j++) {
        label[j] = INFINITY;
        backarc[j] = NULL;
    }
    label[origin] = 0;
    enQueue(&SEL, origin);

    while (SEL.readptr != SEL.writeptr) {
        curnode = deQueue(&SEL);
        for (i = network->nodes[curnode].forwardStar.head; i != NULL; 
                i = i->next) {
            tempLabel = label[curnode] + i->arc->cost;
            j = i->arc->head;
            if (tempLabel < label[j]) {
                label[j] = tempLabel;
                backarc[j] = i->arc;
                if (j >= network->firstThroughNode) {
                    switch (q) {
                        case FIFO:     enQueue(&SEL, j);    break;
                        case DEQUE:
                            switch (SEL.history[j]) {
                                case NEVER_IN_QUEUE: enQueue(&SEL, j); break;
                                case WAS_IN_QUEUE: frontQueue(&SEL, j); break;
                            }
                            break;
                        case LIFO:
                        default: fatalError("arcBellmanFord: Unsupported "
                                            "queue structure");
                        break;
                    }
                }
            }
        }
    }

    deleteQueue(&SEL);

}


/*
arcIndexBellmanFord is virtually identical to BellmanFord, except that it
returns indices of the previous *link* in the shortest paths, rather than the
index of the previous *node*.  For explanations of other arguments, see
description of BellmanFord.

TODO: Can eventually deprecate this function (see BellmanFordNew above)

*/
void arcIndexBellmanFord(int origin, double *label, int *backarc, network_type
        *network, queueDiscipline q) {
    int j, curnode;
    arcListElt *ij;
    double tempLabel;
    queue_type SEL = createQueue(network->numNodes, network->numNodes);
//    displayMessage(FULL_NOTIFICATIONS, "Made queue for origin %d\n", origin);

    for (j = 0; j < network->numNodes; j++) {
        label[j] = INFINITY;
        backarc[j] = NO_PATH_EXISTS;
    }
    label[origin] = 0;
    enQueue(&SEL, origin);

    while (SEL.readptr != SEL.writeptr) {
        curnode = deQueue(&SEL);
        for (ij = network->nodes[curnode].forwardStar.head; ij != NULL; 
                ij = ij->next) {
            tempLabel = label[curnode] + ij->arc->cost;
            j = ij->arc->head;
            if (tempLabel < label[j]) {
                label[j] = tempLabel;
                backarc[j] = ptr2arc(network, ij->arc);
                if (j >= network->firstThroughNode) {
                    switch (q) {
                        case FIFO:     enQueue(&SEL, j);    break;
                        case DEQUE:
                            switch (SEL.history[j]) {
                                case NEVER_IN_QUEUE: enQueue(&SEL, j); break;
                                case WAS_IN_QUEUE: frontQueue(&SEL, j); break;
                            }
                            break;
                        case LIFO:
                        default: fatalError("arcBellmanFord: Unsupported "
                                            "queue structure");
                        break;
                    }
                }
            }
        }
    }
//    displayMessage(FULL_NOTIFICATIONS, "Freeing queue for origin %d\n", origin);

    deleteQueue(&SEL);

}

/* 
 * This is yet another BellmanFord variant with these key differences:
 *  1. No backlabels are calculated or returned; only link cost labels.
 *  2. Initial guesses can be provided in labelGuess; if these are
 *     overestimates of the true SP labels and correspond to some path, this
 *     can speed up convergence with no loss of accuracy.  Set this to NULL
 *     if you do not have such guesses available.
 *
 *     If these guesses are provided, the algorithm starts by scanning over
 *     all links to identify those with negative reduced cost, and initializing
 *     SEL with their head nodes.
 *  3. In the latter case, you may wish to specify an order for scanning the
 *     nodes (e.g., if there is a bush and you wish to scan topologically-
 *     earlier nodes first).  Set this to NULL if you do not have such an
 *     ordering available.
 */

void BellmanFord_NoLabel(int origin, double *label, network_type *network,
                         queueDiscipline q, double *labelGuess, int *order) {
    int ij, j, curnode, tail, head;
    arcListElt *i;
    double tempLabel;
    
    queue_type SEL = createQueue(network->numNodes, network->numNodes);

    /* Initialize */
    if (labelGuess == NULL) {
        for (j = 0; j < network->numNodes; j++) {
            label[j] = INFINITY;
        }
        label[origin] = 0;
        enQueue(&SEL, origin);
    } else {
        for (j = 0; j < network->numNodes; j++) {
            label[j] = labelGuess[j];
        }
        if (order == NULL) {
            for (ij = 0; ij < network->numArcs; ij++) {
                tail = network->arcs[ij].tail;
                head = network->arcs[ij].head;
                if (tail < network->firstThroughNode) continue;
                if (label[tail] + network->arcs[ij].cost < label[head]) {
                    enQueue(&SEL,tail);
                }
            }
        } else {
            for (j = 0; j < network->numNodes; j++) {
                if (order[j] < network->firstThroughNode) continue;
                for (i = network->nodes[order[j]].forwardStar.head; i != NULL;
                     i = i->next) {
                    if (label[order[j]] + i->arc->cost < label[i->arc->head]) {
                        enQueue(&SEL,order[j]);
                        break;
                    }
                }
            }
        }
    }

   /* Iterate */
    while (SEL.readptr != SEL.writeptr) {  
    /* See comment above about read and write pointers */
        curnode = deQueue(&SEL);
        for (i = network->nodes[curnode].forwardStar.head; i != NULL;
                i = i->next) {
            tempLabel = label[curnode] + i->arc->cost;
            j = i->arc->head;
            if (tempLabel < label[j]) { /* Found a better path to node j */
                label[j] = tempLabel;
                if (j >= network->firstThroughNode) { 
                /* Ensure we do not use centroids/centroid connectors as
                 * "shortcuts" */
                    switch (q) {
                        case FIFO:     enQueue(&SEL, j);    break;
                        case DEQUE:
                            switch (SEL.history[j]) {
                                case NEVER_IN_QUEUE: enQueue(&SEL, j); break;
                                case WAS_IN_QUEUE: frontQueue(&SEL, j); break;
                            }
                            break;
                        case LIFO:  frontQueue(&SEL, j); break;
                        default: fatalError("bellmanFord: Unsupported queue "
                                            "structure");
                        break;
                    }
                }
            }
        }
    }

    /* Clean up */
    deleteQueue(&SEL);
}

/*
heapDijsktra is an implementation of Dijkstra's algorithm using a binary heap.
This is a one-to-all shortest path algorithm, starting at 'origin'.  *label and
 *backnode are arrays which return the cost and previous node labels upon
 completion.  *network is a pointer to the underlying network data structure,
 passing by reference is faster.
*/
void heapDijkstra(int origin, double *label, int *backnode, network_type
        *network) {

    int j;
    arcListElt *i;
    int curnode;

   /* Initialize heap */
    double tempLabel;
    heap_type *dijkstraHeap = createHeap(network->numNodes, network->numNodes);

   /* Initialize Dijkstra's */
    for (j = 0; j < network->numNodes; j++) {
        dijkstraHeap->valueFn[j] = INFINITY; 
        /* valueFn in the heap stores the cost labels */
        backnode[j] = NO_PATH_EXISTS;
    }

   /* Now iterate until the heap is empty */
    insertHeap(dijkstraHeap, origin, 0);
    while (dijkstraHeap->last > 0) {
        curnode = findMinHeap(dijkstraHeap);
        deleteMinHeap(dijkstraHeap);
        for (i = network->nodes[curnode].forwardStar.head; i != NULL; 
                i = i->next) {
            j = i->arc->head;
            tempLabel = dijkstraHeap->valueFn[curnode] + i->arc->cost;
            if (tempLabel < dijkstraHeap->valueFn[j]) {
                backnode[j] = curnode;
                if (j < network->firstThroughNode) {
                    dijkstraHeap->valueFn[j] = tempLabel;
                    continue;
                }
                if (dijkstraHeap->valueFn[j] == INFINITY)
                    insertHeap(dijkstraHeap, j, tempLabel);
                else
                    decreaseKey(dijkstraHeap, j, tempLabel);
            }
        }
    }

   /* Now copy labels to return, and clean up memory */
    memcpy(label, dijkstraHeap->valueFn, sizeof(double) * network->numNodes);
    deleteHeap(dijkstraHeap);
}


/*
<<<<<<< HEAD
=======
changeFixedCosts: Updates the network costs for the new specified toll and 
distance factors.

*/
void changeFixedCosts(network_type *network, int class) {
    int ij;
    double oldCost;

    for (ij = 0; ij < network->numArcs; ij++) {
#ifdef PARALLELISM
        pthread_mutex_lock(&network->arc_muts[ij]);
#endif
        oldCost = network->arcs[ij].fixedCost;
        network->arcs[ij].fixedCost = network->arcs[ij].classCost[class];
        network->arcs[ij].cost += (network->arcs[ij].fixedCost - oldCost);
#ifdef PARALLELISM
        pthread_mutex_unlock(&network->arc_muts[ij]);
#endif
    }
}

/*
>>>>>>> 12aba4bc
finalizeNetwork: After adding the links and nodes to the network struct, this
function generates the forward and reverse star lists. 
*/
void finalizeNetwork(network_type *network) {
    int i, c;

    for (i = 0; i < network->numNodes; i++) {
        initializeArcList(&(network->nodes[i].forwardStar));
        initializeArcList(&(network->nodes[i].reverseStar));
    }
    for (i = 0; i < network->numArcs; i++) {
#ifdef PARALLELISM
        pthread_mutex_init(&network->arc_muts[i], NULL);
#endif
        insertArcList(&(network->nodes[network->arcs[i].tail].forwardStar),
                &(network->arcs[i]), 
                network->nodes[network->arcs[i].tail].forwardStar.tail);
        insertArcList(&(network->nodes[network->arcs[i].head].reverseStar),
                &(network->arcs[i]), 
                network->nodes[network->arcs[i].head].reverseStar.tail);
        network->arcs[i].cost = network->arcs[i].freeFlowTime;
        network->arcs[i].fixedCost = 0;
        network->arcs[i].flow = 0;
        for (c = 0; c < network->numClasses; c++) {
            network->arcs[i].classFlow[c] = 0;
            network->arcs[i].classCost[c] =
                network->arcs[i].length * network->distanceFactor[c] 
                + network->arcs[i].classToll[c] * network->tollFactor[c];
        }
    }
 
    
}


/*
search: Given an initial node (the origin argument), performs a search to
identify all nodes reachable from origin, or from which origin can be reached,
depending on the argument 'd' (FORWARD = nodes reachable from origin; REVERSE =
nodes from which origin can be reached).  Argument 'q' indicates the search
order (FIFO = breadth-first search, LIFO = depth-first search).  Upon
termination, the arrays order and backnode are returned.  backnode indicates
the previous/next node on the path from/to origin (depending on d); if
backnode[i] is the symbolic constant NO_PATH_EXISTS then node i is not
connected.  The order array indicates the order in which nodes are found.
*/
void search(int origin, int* order, int *backnode, network_type *network,
        queueDiscipline q, direction_type d) { int i, j = NO_PATH_EXISTS,
    next; arcListElt *curarc;

    /* Initialize; any node for which backnode[i] remains at NO_PATH_EXISTS is 
     * not connected from/to origin */
    for(i = 0; i < network->numNodes; i++) {
        backnode[i] = NO_PATH_EXISTS;
    }
    backnode[origin] = 0;
    next = 1;
    order[origin] = next;

   /* List of visited nodes is maintained as a queue with discipline q */
    queue_type LIST = createQueue(network->numNodes, network->numNodes);
    enQueue(&LIST, origin);

    /* This code uses a circular queue implementation; queue is empty iff 
     * readptr and writeptr are identical */
    while (LIST.readptr != LIST.writeptr) {
        i = deQueue(&LIST);
        /* Identify the proper list (forward or reverse) ... */
        switch (d) {
            case FORWARD: curarc = network->nodes[i].forwardStar.head; break;
            case REVERSE: curarc = network->nodes[i].reverseStar.head; break;
            default: fatalError("Unknown direction in search."); break;
        }
        /* ...and now iterate through all its elements */
        while (curarc != NULL) {
            switch (d) {
                case FORWARD: j = curarc->arc->head; break;
                case REVERSE: j = curarc->arc->tail; break;
            }
            if (backnode[j] == NO_PATH_EXISTS) { /* Is admissible; arc 
                                                    discovers a new node */
                backnode[j] = i;
                order[j] = ++next;
                if (j >= network->firstThroughNode) {
                    switch (q) {
                        case FIFO: enQueue(&LIST, j); break;
                        case LIFO: frontQueue(&LIST, j); break;
                        case DEQUE:
                            switch (LIST.history[j]) {
                                case NEVER_IN_QUEUE: enQueue(&LIST, j); break;
                                case WAS_IN_QUEUE: frontQueue(&LIST, j); break;
                            }
                            break;
                        default: 
                            fatalError("Unsupported queue type in search."); 
                            break;
                    }
                }
            }
            curarc = curarc->next;
        }
    }
    deleteQueue(&LIST);
    return;
}

/*
topologicalOrder takes a network and finds a topological order (if one exists).
Argument *network is a pointer to the network struct, arguments *sequence and
 *order are arrays which this function fills in.  order is the topological
 order itself (maps each node to its index); sequence gives the inverse
 function (index -> node) which is helpful if you want to iterate over the
 nodes in order.
*/
void topologicalOrder(network_type *network, int* sequence, int* order) {
    int i, j, cur, next; arcListElt *ij;

    declareVector(int, indegree, network->numNodes);
    for (i = 0; i < network->numNodes; i++) {
       indegree[i] = 0;
       order[i] = NO_PATH_EXISTS;
    }
    for (i = 0; i < network->numArcs; i++) indegree[network->arcs[i].head]++;
    queue_type LIST = createQueue(network->numNodes, network->numNodes);
    next = 0; cur = 0;
    for (i = 0; i < network->numNodes; i++) 
        if (indegree[i] == 0) 
            enQueue(&LIST, i);
    while (LIST.curelts > 0) {
        i = deQueue(&LIST);
        order[i] = ++next; sequence[cur++] = i;
        for (ij = network->nodes[i].forwardStar.head; ij != NULL; 
                ij = ij->next) {
            j = ij->arc->head;
            indegree[j]--;
            if (indegree[j] == 0) enQueue(&LIST, j);
        }
    }
    if (next < network->numNodes) { 
        displayNetwork(FULL_NOTIFICATIONS, network); 
        fatalError("Graph given to topologicalOrder contains a cycle"); 
    }

    deleteVector(indegree);
    deleteQueue(&LIST);
}

/*
forwardStarOrder is a comparison function; a pointer to this function can be
passed to qsort or other sorting routines.  In forward star order, a link
precedes another if its tail node has a lower index.  This function implements
a tiebreaking rule based on the head node.
*/
int forwardStarOrder(const void *arc1, const void *arc2) { arc_type first =
    *(arc_type *)arc1; arc_type second = *(arc_type *)arc2; if (first.tail <
            second.tail) { return -1; } else if (first.tail > second.tail) {
        return 1; } else if (first.head < second.head) { return -1; } else if
        (first.head > second.head) { return 1; } else { return 0; } }

/*
quicksortDestination: Uses Darel Finley's QuickSort implementation to sort
an array of 'nodes' according to the array of 'costs' (typically distances from
the origin)
*/
#define MAX_QUICKSORT_LEVELS 1000
void quicksortDestinations(int *nodes, double *costs, int elements) {
    int piv;
    int beg[MAX_QUICKSORT_LEVELS], end[MAX_QUICKSORT_LEVELS], i, L, R ;
    for (i = 0; i < elements; i++) nodes[i] = i;
    i = 0;
    beg[0]=1; end[0]=elements+1;
    while (i>=0) {
        L=beg[i]; R=end[i]-1;
        if (L<R) {
            piv=nodes[L]; if (i==MAX_QUICKSORT_LEVELS-1) {
                fatalError("quicksortdestinations: TOO MANY LEVELS"); 
            }
            while (L<R) {
                while (costs[nodes[R]] >= costs[piv] && L<R) R--;
                if (L<R) nodes[L++]=nodes[R];
                while (costs[nodes[L]] <= costs[piv] && L<R) L++;
                if (L<R) nodes[R--]=nodes[L];
            }
            nodes[L]=piv; beg[i+1]=L+1; end[i+1]=end[i]; end[i++]=L;
        } else {
            i--;
        }
    }
}

/*
ptr2arc converts a pointer to an arc to the index number for that arc; to do
this, the network struct needs to be passed aint with the arc pointer.
*/
int ptr2arc(network_type *network, arc_type *arcptr) {
    return (int) (arcptr - network->arcs);
}

/*
The following three functions do multiclass arithmetic, mapping to and from
a physical origin node/class and the corresponding pseudo-origin ID.  Also 
takes care of batching in the process.
*/
int origin2node(network_type *network, int origin) {
    return (origin + network->batchSize * network->curBatch)
             % network->numZones;
}

int origin2class(network_type *network, int origin) {
    return (origin + network->batchSize * network->curBatch)
             / network->numZones;
}

/*
Warning: This function does not check whether the given origin and class
fall into the current batch.  Run checkifcurrent to check that if you want.
*/
int nodeclass2origin(network_type *network, int originNode, int class) {
    return (class * network->numZones + originNode);
}

bool checkIfCurrentNodeClass(network_type *network, int originNode, int class) {
    return checkIfCurrentOrigin(network, class*network->numZones + originNode);
}

bool checkIfCurrentOrigin(network_type *network, int origin) {
    return origin / network->batchSize == network->curBatch ? TRUE : FALSE;
}

bool outOfOrigins(network_type *network, int origin) {
    return origin2class(network, origin) >= network->numClasses ? TRUE : FALSE;
}

/* 
setWeights takes a class number as input, and fills out the relevant time,
toll, and distance factors.  A bit of trickery is needed if there are time-
insensitive classes (indicated by negative toll and distance factors).
*/

void setWeights(network_type *network, int class, double *timeFactor, 
                double *tollFactor, double *distanceFactor) {
    if (network->tollFactor[class] < 0 || network->distanceFactor[class] < 0) {
        *timeFactor = 0;
        *tollFactor = network->tollFactor[class] < 0 ? 1 : 0;
        *distanceFactor = tollFactor == 0 ? 1 : 0;
    } else {
        *timeFactor = 1;
        *tollFactor = network->tollFactor[class];
        *distanceFactor = network->distanceFactor[class];
    }
}


////////////////////////////////////
// Custom data structures for TAP //
////////////////////////////////////

/*
displayNetwork prints network data in human-readable format.  minVerbosity is
used to control whether anything needs to be printed.
*/

void displayNetwork(int minVerbosity, network_type *network) {
    int i;
    displayMessage(minVerbosity, "Network has %d nodes and %d arcs\n", 
            network->numNodes, network->numArcs);
    displayMessage(minVerbosity, "Arc data: ID, tail, head, flow, cost, der "
                                 "(skipping artificial arcs)\n");
    for (i = 0; i < network->numArcs; i++) {
       if (network->arcs[i].capacity == ARTIFICIAL) continue; 
       displayMessage(minVerbosity, "%ld (%ld,%ld) %f %f %f\n", i, 
               network->arcs[i].tail + 1, network->arcs[i].head + 1, 
               network->arcs[i].flow, network->arcs[i].cost, 
               network->arcs[i].der);
    }
}

/*
deleteNetwork deallocates any memory assigned to a network struct.
*/
void deleteNetwork(network_type *network) {
   int i;
   for (i = 0; i < network->numNodes; i++) {
      clearArcList(&(network->nodes[i].forwardStar));
      clearArcList(&(network->nodes[i].reverseStar));
   }
   for (i = 0; i < network->numArcs; i++) {
       deleteVector(network->arcs[i].classFlow);
       deleteVector(network->arcs[i].classCost);
       deleteVector(network->arcs[i].classToll);
   }

   deleteMatrix(network->demand, network->batchSize);
   deleteVector(network->nodes);
   deleteVector(network->arcs);
#ifdef PARALLELISM
   deleteVector(network->arc_muts);
#endif
   deleteVector(network->tollFactor);
   deleteVector(network->distanceFactor);
   deleteScalar(network);
}

/*
The functions below implement doubly-linked lists of arcs.
You probably don't need to poke around here too much.
*/
arcList *createArcList() {
    declareScalar(arcList, newdll);
    initializeArcList(newdll);
    return newdll;
}

void initializeArcList(arcList *list) {
    list->head = NULL;
    list->tail = NULL;
    list->size = 0;
}

arcListElt *insertArcList(arcList *list, arc_type *value, arcListElt *after) {

    declareScalar(arcListElt, newNode);

    newNode->arc = value;
    if (after != NULL) {
        newNode->prev = after;
        newNode->next = after->next;
        if (list->tail != after) 
            newNode->next->prev = newNode; 
        else 
            list->tail = newNode;
        after->next = newNode;
    } else {
        newNode->prev = NULL;
        newNode->next = list->head;
        if (list->tail != after) 
            newNode->next->prev = newNode; 
        else 
            list->tail = newNode;
        list->head = newNode;
    }
    list->size++;
    return newNode;
}

void clearArcList(arcList *list) {
    while (list->head != NULL)
        deleteArcListElt(list, list->tail);
}

void deleteArcList(arcList *list) {
    clearArcList(list);
    deleteScalar(list);
}

void deleteArcListElt(arcList *list, arcListElt *elt) {
    if (list->tail != elt) {
        if (list->head != elt) 
            elt->prev->next = elt->next; 
        else 
            list->head = elt->next;
        elt->next->prev = elt->prev;
    } else {
        list->tail = elt->prev;
        if (list->head != elt) 
            elt->prev->next = elt->next; 
        else 
            list->head = elt->next;
    }
    list->size--;
    deleteScalar(elt);
}

void displayArcList(arcList *list) {
    arcListElt *curnode = list->head;
    printf("Start of the list: %p\n", (void *)list->head);
    while (curnode != NULL) {
        printf("%p (%d,%d) %p %p\n", (void *)curnode, curnode->arc->tail, 
                curnode->arc->head, (void *)curnode->prev, 
                (void *)curnode->next);
        curnode = (*curnode).next;
    }
    printf("End of the list: %p\n", (void *)list->tail);
}

/*
The functions below implement paths as special instances of arc doubly-linked
lists.  You probably don't need to poke around here either.
*/

path_type *createPath() {
    declareScalar(path_type, path);
    path->arcs = createArcList();
    path->cost = 0;
    path->der = 0;
    return path;
}

void deletePath(path_type *path) {
    deleteArcList(path->arcs);
    deleteScalar(path);
}

void displayPath(path_type *path) {
    printf("Path cost and derivative %f %f\n", path->cost, path->der);
    displayArcList(path->arcs);
}

void displayPathCompact(int minVerbosity, path_type *path) {
    arcListElt *curArc = path->arcs->head;
    displayMessage(minVerbosity, "[");
    if (curArc != NULL) displayMessage(minVerbosity, "%ld", curArc->arc->tail);
    while (curArc != NULL) {
        displayMessage(minVerbosity, ",%ld", curArc->arc->head);
        curArc = curArc->next;
    }
    displayMessage(minVerbosity, "]");
}

bool comparePaths(path_type *path1, path_type *path2) {
    arcListElt *arc1 = path1->arcs->head, *arc2 = path2->arcs->head;
    for (arc1 = path1->arcs->head, arc2 = path2->arcs->head;
            !(arc1 == NULL && arc2 == NULL);
            arc1 = arc1->next, arc2 = arc2->next) {
        if (arc1 == NULL || arc2 == NULL) return FALSE; // Unequal path lengths
        if (arc1->arc != arc2->arc) return FALSE; // Non-matching arcs
    }
    return TRUE;
}

/*
pathSets are collections of paths.
*/

pathSet *createPathSet() {
    declareScalar(pathSet, newdll);
    initializePathSet(newdll);
    return newdll;
}

void initializePathSet(pathSet *list) {
    list->head = NULL;
    list->tail = NULL;
    list->numPaths = 0;
}

bool pathsEqual(arcList *path1, arcList *path2) {
    arcListElt *curarc1, *curarc2;
    curarc1 = path1->head;
    curarc2 = path2->head;
    while (curarc1 != NULL && curarc2 != NULL) {
        if (curarc1->arc->head != curarc2->arc->head) return FALSE;
        if (curarc1->arc->tail != curarc2->arc->tail) return FALSE;
        curarc1 = curarc1->next;
        curarc2 = curarc2->next;
    }
    return TRUE;
}

pathSetElt *insertPathSet(pathSet *list, path_type *value, pathSetElt *after) {
    declareScalar(pathSetElt, newNode);
    newNode->path = value;
    if (after != NULL) {
        newNode->prev = after;
        newNode->next = after->next;
        if (list->tail != after) 
            newNode->next->prev = newNode; 
        else 
            list->tail = newNode;
        after->next = newNode;
    } else {
        newNode->prev = NULL;
        newNode->next = list->head;
        if (list->tail != after) 
            newNode->next->prev = newNode; 
        else 
            list->tail = newNode;
        list->head = newNode;
    }
    list->numPaths++;
    return newNode;
}

void clearPathSet(pathSet *list) {
    while (list->head != NULL)
        deletePathSetElt(list, list->tail);
}

void deletePathSet(pathSet *list) {
    clearPathSet(list);
    deleteScalar(list);
}


void deletePathSetElt(pathSet *list, pathSetElt *elt) {
   fatalError("deletePathSetElt not fully implemented yet.");
/*    clearArcList(elt->arcs);
    deleteScalar(elt->arcs);
    if (list->tail != elt) {
        if (list->head != elt) elt->prev->next = elt->next; 
        else list->head = elt->next;
        elt->next->prev = elt->prev;
    } else {
        list->tail = elt->prev;
        if (list->head != elt) elt->prev->next = elt->next; 
        else list->head = elt->next;
    } */
    deleteScalar(elt);
    list->numPaths--; 
}


void displayPathSet(pathSet *list) {
    printf("BEGINNING PATH SET DISPLAY\n");
    pathSetElt *curnode = list->head;
    while (curnode != NULL) {
        displayPath(curnode->path);
        curnode = curnode->next;
    }
    printf("END OF PATH SET DISPLAY\n");
    waitForKey();
}

<|MERGE_RESOLUTION|>--- conflicted
+++ resolved
@@ -1,1051 +1,1026 @@
-/*
-   This file contains (1) implementations of general-purpose network algorithms
-   and (2) supporting infrastructure for the network data structure.
-
-   Regarding (1), this file includes two variants of label-correcting shortest
-   path algorithms (BellmanFord and arcBellmanFord), one returning the previous
-   node in the shortest path and the other returning the previous link in the
-   shortest path.  A heap-based implementation of Dijkstra's (label-setting)
-   shortest path algorithm is also included, as is a connectivity checker
-   (search), topological order finder, a routine creating artificial links to
-   ensure the network is strongly connected (every node reachable from every
-   other), and a procedure for sorting a list of links into forward star order.
-
-   Regarding (2), this file contains code for displaying network data in
-   human-readable format, and implementations of linked lists for links and
-   paths.
-
-*/
-
-#include "networks.h"
-
-/* A master one-to-all BellmanFord algorithm with the option of warm-starting.
- * 
- * Arguments (for cold-starting):  
- *  -origin: Node to calculate shortest paths from
- *  -label: Array to return distance labels; current values irrelevant  
- *  -backarc: Array to return arc-predecessor indices; current values irrelevant
- *  -order: Must be set to NULL (this is what indicates cold vs. warm start)
- *  -network: The underlying network struct
- *  -q: The queue discipline for managing SEL (FIFO, LIFO, DEQUE, etc.)
- *
- * Arguments (For warm-starting):
- *  -origin: As before
- *  -label: As before, except that the current values must indicate current
- *          path lengths on the tree indicated by backarc
- *  -backarc: As before, except that the current values must reflect a spanning
- *            tree rooted at origin
- *  -order: Must indicate a "topological ordering" for scanning nodes to see
- *          if they improve upon the current tree
- *  -network: As before
- *  -q: As before
- */
-void BellmanFordNew(int origin, double *label, arc_type **backarc, int *order,
-                 network_type *network, queueDiscipline q) {
-    int j, curnode, backnode;
-    arcListElt *i;
-    double tempLabel;
-    
-    queue_type SEL = createQueue(network->numNodes, network->numNodes);
-
-    /* Initialize */
-    if (order == NULL) { /* Cold start */
-        for (j = 0; j < network->numNodes; j++) {
-            label[j] = INFINITY;
-            backarc[j] = NULL;
-        }
-        label[origin] = 0;
-        enQueue(&SEL, origin);
-    } else { /* label and backnode must represent a valid tree + labels */
-        label[origin] = 0;
-        for (j = 1; j < network->numNodes; j++) {
-            /* First calculate label based on old tree */
-            curnode = order[j];
-            backnode = backarc[curnode]->tail;
-            label[curnode] = label[backnode] + backarc[curnode]->cost;
-            /* Now see if any incoming nodes are shortcuts (but not from
-               centroid connectors) */
-            for (i = network->nodes[curnode].reverseStar.head; i != NULL;
-                 i = i->next) {
-                backnode = i->arc->tail;                 
-                if (backnode < network->firstThroughNode) continue;                 
-                if (label[backnode] + i->arc->cost < label[curnode]) {
-                    enQueue(&SEL,backnode);
-                    break;
-                }
-            }
-        }
-    }
-
-    /* Iterate */
-    while (queueSize(&SEL) > 0) {  
-        curnode = deQueue(&SEL);
-        for (i = network->nodes[curnode].forwardStar.head; i != NULL;
-                i = i->next) {
-            tempLabel = label[curnode] + i->arc->cost;
-            j = i->arc->head;
-            if (tempLabel < label[j]) { /* Found a better path to node j */
-                label[j] = tempLabel;
-                backarc[j] = i->arc;
-                /* Don't use centroid connectors as shortcuts */
-                if (j < network->firstThroughNode) continue; 
-                
-                switch (q) {
-                    case FIFO:
-                        enQueue(&SEL, j);
-                        break;
-                    case DEQUE:
-                        switch (SEL.history[j]) {
-                            case NEVER_IN_QUEUE: enQueue(&SEL, j); break;
-                            case WAS_IN_QUEUE: frontQueue(&SEL, j); break;
-                        }
-                        break;
-                    case LIFO:
-                        frontQueue(&SEL, j);
-                        break;
-                    default:
-                        fatalError("BellmanFord: Unsupported queue structure");
-                }
-            }
-        }
-    }
-
-    /* Clean up */
-    deleteQueue(&SEL);
-}
-
-
-void heapDijkstraNew(int origin, double *label, arc_type **backarc, network_type
-        *network) {
-
-    int j;
-    arcListElt *i;
-    int curnode;
-
-   
-    /* Initialize heap */
-    double tempLabel;
-    heap_type *dijkstraHeap = createHeap(network->numNodes, network->numNodes);
-
-    /* Initialize Dijkstra's */
-    for (j = 0; j < network->numNodes; j++) {
-        dijkstraHeap->valueFn[j] = INFINITY; 
-        /* valueFn in the heap stores the cost labels */
-        backarc[j] = NULL;
-    }
-
-    /* Now iterate until the heap is empty */
-    insertHeap(dijkstraHeap, origin, 0);
-    while (dijkstraHeap->last >= 0) {
-        curnode = findMinHeap(dijkstraHeap);
-        deleteMinHeap(dijkstraHeap);
-        for (i = network->nodes[curnode].forwardStar.head; i != NULL; 
-                i = i->next) {
-            j = i->arc->head;
-            tempLabel = dijkstraHeap->valueFn[curnode] + i->arc->cost;
-            if (tempLabel < dijkstraHeap->valueFn[j]) {
-                backarc[j] = i->arc;
-                /* Avoid centroid connectors */
-                if (j < network->firstThroughNode) {
-                    dijkstraHeap->valueFn[j] = tempLabel;
-                    continue;
-                }
-
-                if (dijkstraHeap->valueFn[j] == INFINITY)
-                    insertHeap(dijkstraHeap, j, tempLabel);
-                else
-                    decreaseKey(dijkstraHeap, j, tempLabel);
-            }
-        }
-    }
-
-    /* Now copy labels to return, and clean up memory */
-    memcpy(label, dijkstraHeap->valueFn, sizeof(double) * network->numNodes);
-    deleteHeap(dijkstraHeap);
-}
-
-
-
-
-/*
-BellmanFord is the one-to-all shortest path algorithm taught in class, with the
-use of a scan-eligible list to handle cycles in the network.  The label and
-backnode arguments are pointers to arrays which will contain the L and q labels
-upon completion of the algorithm.  origin gives the starting point for these
-paths.  The network structure is passed via reference (pointer) to reduce
-overhead.  Argument q takes one of three values, specifying how the scan
-eligible list is maintained: FIFO (first-in first-out order, so nodes are
-scanned in the order added to the list), LIFO (last-in first-out, nodes scanned
-in reverse order of being added to the list), and DEQUE (double-ended queue;
-nodes generally go to the end of the queue, as in FIFO, but if a node has been
-scanned before it is added to the front end as in LIFO).
-
-TODO: Can eventually deprecate this function (see BellmanFordNew above)
-
-*/
-void BellmanFord(int origin, double *label, int *backnode, network_type
-        *network, queueDiscipline q) {
-    int j, curnode;
-    arcListElt *i;
-    double tempLabel;
-
-   /* My implementation of a queue uses a "circular" array to store elements;
-      queue is empty iff the "read" and "write" pointers are identical.  See
-      datastructures.c for more details. */
-    queue_type SEL = createQueue(network->numNodes, network->numNodes);
-
-    /* Initialize */
-    for (j = 0; j < network->numNodes; j++) {
-        label[j] = INFINITY;
-        backnode[j] = NO_PATH_EXISTS;
-    }
-    label[origin] = 0;
-    enQueue(&SEL, origin);
-
-   /* Iterate */
-    while (SEL.readptr != SEL.writeptr) {  
-    /* See comment above about read and write pointers */
-        curnode = deQueue(&SEL);
-        for (i = network->nodes[curnode].forwardStar.head; i != NULL;
-                i = i->next) {
-            tempLabel = label[curnode] + i->arc->cost;
-            j = i->arc->head;
-            if (tempLabel < label[j]) { /* Found a better path to node j */
-                label[j] = tempLabel;
-                backnode[j] = curnode;
-                if (j >= network->firstThroughNode) { 
-                /* Ensure we do not use centroids/centroid connectors as
-                 * "shortcuts" */
-                    switch (q) {
-                        case FIFO:     enQueue(&SEL, j);    break;
-                        case DEQUE:
-                            switch (SEL.history[j]) {
-                                case NEVER_IN_QUEUE: enQueue(&SEL, j); break;
-                                case WAS_IN_QUEUE: frontQueue(&SEL, j); break;
-                            }
-                            break;
-                        case LIFO:  frontQueue(&SEL, j); break;
-                        default: fatalError("bellmanFord: Unsupported queue "
-                                            "structure");
-                        break;
-                    }
-                }
-            }
-        }
-    }
-
-    /* Clean up */
-    deleteQueue(&SEL);
-}
-
-
-/*
-arcBellmanFord is virtually identical to BellmanFord, except that it returns
-pointers to the previous *link* in the shortest paths, rather than the index of
-the previous *node*.  (backarc is an array of pointers to links).  For
-explanations of other arguments, see description of BellmanFord.
-
-TODO: Can eventually deprecate this function (see BellmanFordNew above)
-
-*/
-void arcBellmanFord(int origin, double *label, arc_type **backarc,
-        network_type *network, queueDiscipline q) {
-    int j, curnode;
-    arcListElt *i;
-    double tempLabel;
-    queue_type SEL = createQueue(network->numNodes, network->numNodes);
-
-    for (j = 0; j < network->numNodes; j++) {
-        label[j] = INFINITY;
-        backarc[j] = NULL;
-    }
-    label[origin] = 0;
-    enQueue(&SEL, origin);
-
-    while (SEL.readptr != SEL.writeptr) {
-        curnode = deQueue(&SEL);
-        for (i = network->nodes[curnode].forwardStar.head; i != NULL; 
-                i = i->next) {
-            tempLabel = label[curnode] + i->arc->cost;
-            j = i->arc->head;
-            if (tempLabel < label[j]) {
-                label[j] = tempLabel;
-                backarc[j] = i->arc;
-                if (j >= network->firstThroughNode) {
-                    switch (q) {
-                        case FIFO:     enQueue(&SEL, j);    break;
-                        case DEQUE:
-                            switch (SEL.history[j]) {
-                                case NEVER_IN_QUEUE: enQueue(&SEL, j); break;
-                                case WAS_IN_QUEUE: frontQueue(&SEL, j); break;
-                            }
-                            break;
-                        case LIFO:
-                        default: fatalError("arcBellmanFord: Unsupported "
-                                            "queue structure");
-                        break;
-                    }
-                }
-            }
-        }
-    }
-
-    deleteQueue(&SEL);
-
-}
-
-
-/*
-arcIndexBellmanFord is virtually identical to BellmanFord, except that it
-returns indices of the previous *link* in the shortest paths, rather than the
-index of the previous *node*.  For explanations of other arguments, see
-description of BellmanFord.
-
-TODO: Can eventually deprecate this function (see BellmanFordNew above)
-
-*/
-void arcIndexBellmanFord(int origin, double *label, int *backarc, network_type
-        *network, queueDiscipline q) {
-    int j, curnode;
-    arcListElt *ij;
-    double tempLabel;
-    queue_type SEL = createQueue(network->numNodes, network->numNodes);
-//    displayMessage(FULL_NOTIFICATIONS, "Made queue for origin %d\n", origin);
-
-    for (j = 0; j < network->numNodes; j++) {
-        label[j] = INFINITY;
-        backarc[j] = NO_PATH_EXISTS;
-    }
-    label[origin] = 0;
-    enQueue(&SEL, origin);
-
-    while (SEL.readptr != SEL.writeptr) {
-        curnode = deQueue(&SEL);
-        for (ij = network->nodes[curnode].forwardStar.head; ij != NULL; 
-                ij = ij->next) {
-            tempLabel = label[curnode] + ij->arc->cost;
-            j = ij->arc->head;
-            if (tempLabel < label[j]) {
-                label[j] = tempLabel;
-                backarc[j] = ptr2arc(network, ij->arc);
-                if (j >= network->firstThroughNode) {
-                    switch (q) {
-                        case FIFO:     enQueue(&SEL, j);    break;
-                        case DEQUE:
-                            switch (SEL.history[j]) {
-                                case NEVER_IN_QUEUE: enQueue(&SEL, j); break;
-                                case WAS_IN_QUEUE: frontQueue(&SEL, j); break;
-                            }
-                            break;
-                        case LIFO:
-                        default: fatalError("arcBellmanFord: Unsupported "
-                                            "queue structure");
-                        break;
-                    }
-                }
-            }
-        }
-    }
-//    displayMessage(FULL_NOTIFICATIONS, "Freeing queue for origin %d\n", origin);
-
-    deleteQueue(&SEL);
-
-}
-
-/* 
- * This is yet another BellmanFord variant with these key differences:
- *  1. No backlabels are calculated or returned; only link cost labels.
- *  2. Initial guesses can be provided in labelGuess; if these are
- *     overestimates of the true SP labels and correspond to some path, this
- *     can speed up convergence with no loss of accuracy.  Set this to NULL
- *     if you do not have such guesses available.
- *
- *     If these guesses are provided, the algorithm starts by scanning over
- *     all links to identify those with negative reduced cost, and initializing
- *     SEL with their head nodes.
- *  3. In the latter case, you may wish to specify an order for scanning the
- *     nodes (e.g., if there is a bush and you wish to scan topologically-
- *     earlier nodes first).  Set this to NULL if you do not have such an
- *     ordering available.
- */
-
-void BellmanFord_NoLabel(int origin, double *label, network_type *network,
-                         queueDiscipline q, double *labelGuess, int *order) {
-    int ij, j, curnode, tail, head;
-    arcListElt *i;
-    double tempLabel;
-    
-    queue_type SEL = createQueue(network->numNodes, network->numNodes);
-
-    /* Initialize */
-    if (labelGuess == NULL) {
-        for (j = 0; j < network->numNodes; j++) {
-            label[j] = INFINITY;
-        }
-        label[origin] = 0;
-        enQueue(&SEL, origin);
-    } else {
-        for (j = 0; j < network->numNodes; j++) {
-            label[j] = labelGuess[j];
-        }
-        if (order == NULL) {
-            for (ij = 0; ij < network->numArcs; ij++) {
-                tail = network->arcs[ij].tail;
-                head = network->arcs[ij].head;
-                if (tail < network->firstThroughNode) continue;
-                if (label[tail] + network->arcs[ij].cost < label[head]) {
-                    enQueue(&SEL,tail);
-                }
-            }
-        } else {
-            for (j = 0; j < network->numNodes; j++) {
-                if (order[j] < network->firstThroughNode) continue;
-                for (i = network->nodes[order[j]].forwardStar.head; i != NULL;
-                     i = i->next) {
-                    if (label[order[j]] + i->arc->cost < label[i->arc->head]) {
-                        enQueue(&SEL,order[j]);
-                        break;
-                    }
-                }
-            }
-        }
-    }
-
-   /* Iterate */
-    while (SEL.readptr != SEL.writeptr) {  
-    /* See comment above about read and write pointers */
-        curnode = deQueue(&SEL);
-        for (i = network->nodes[curnode].forwardStar.head; i != NULL;
-                i = i->next) {
-            tempLabel = label[curnode] + i->arc->cost;
-            j = i->arc->head;
-            if (tempLabel < label[j]) { /* Found a better path to node j */
-                label[j] = tempLabel;
-                if (j >= network->firstThroughNode) { 
-                /* Ensure we do not use centroids/centroid connectors as
-                 * "shortcuts" */
-                    switch (q) {
-                        case FIFO:     enQueue(&SEL, j);    break;
-                        case DEQUE:
-                            switch (SEL.history[j]) {
-                                case NEVER_IN_QUEUE: enQueue(&SEL, j); break;
-                                case WAS_IN_QUEUE: frontQueue(&SEL, j); break;
-                            }
-                            break;
-                        case LIFO:  frontQueue(&SEL, j); break;
-                        default: fatalError("bellmanFord: Unsupported queue "
-                                            "structure");
-                        break;
-                    }
-                }
-            }
-        }
-    }
-
-    /* Clean up */
-    deleteQueue(&SEL);
-}
-
-/*
-heapDijsktra is an implementation of Dijkstra's algorithm using a binary heap.
-This is a one-to-all shortest path algorithm, starting at 'origin'.  *label and
- *backnode are arrays which return the cost and previous node labels upon
- completion.  *network is a pointer to the underlying network data structure,
- passing by reference is faster.
-*/
-void heapDijkstra(int origin, double *label, int *backnode, network_type
-        *network) {
-
-    int j;
-    arcListElt *i;
-    int curnode;
-
-   /* Initialize heap */
-    double tempLabel;
-    heap_type *dijkstraHeap = createHeap(network->numNodes, network->numNodes);
-
-   /* Initialize Dijkstra's */
-    for (j = 0; j < network->numNodes; j++) {
-        dijkstraHeap->valueFn[j] = INFINITY; 
-        /* valueFn in the heap stores the cost labels */
-        backnode[j] = NO_PATH_EXISTS;
-    }
-
-   /* Now iterate until the heap is empty */
-    insertHeap(dijkstraHeap, origin, 0);
-    while (dijkstraHeap->last > 0) {
-        curnode = findMinHeap(dijkstraHeap);
-        deleteMinHeap(dijkstraHeap);
-        for (i = network->nodes[curnode].forwardStar.head; i != NULL; 
-                i = i->next) {
-            j = i->arc->head;
-            tempLabel = dijkstraHeap->valueFn[curnode] + i->arc->cost;
-            if (tempLabel < dijkstraHeap->valueFn[j]) {
-                backnode[j] = curnode;
-                if (j < network->firstThroughNode) {
-                    dijkstraHeap->valueFn[j] = tempLabel;
-                    continue;
-                }
-                if (dijkstraHeap->valueFn[j] == INFINITY)
-                    insertHeap(dijkstraHeap, j, tempLabel);
-                else
-                    decreaseKey(dijkstraHeap, j, tempLabel);
-            }
-        }
-    }
-
-   /* Now copy labels to return, and clean up memory */
-    memcpy(label, dijkstraHeap->valueFn, sizeof(double) * network->numNodes);
-    deleteHeap(dijkstraHeap);
-}
-
-
-/*
-<<<<<<< HEAD
-=======
-changeFixedCosts: Updates the network costs for the new specified toll and 
-distance factors.
-
-*/
-void changeFixedCosts(network_type *network, int class) {
-    int ij;
-    double oldCost;
-
-    for (ij = 0; ij < network->numArcs; ij++) {
-#ifdef PARALLELISM
-        pthread_mutex_lock(&network->arc_muts[ij]);
-#endif
-        oldCost = network->arcs[ij].fixedCost;
-        network->arcs[ij].fixedCost = network->arcs[ij].classCost[class];
-        network->arcs[ij].cost += (network->arcs[ij].fixedCost - oldCost);
-#ifdef PARALLELISM
-        pthread_mutex_unlock(&network->arc_muts[ij]);
-#endif
-    }
-}
-
-/*
->>>>>>> 12aba4bc
-finalizeNetwork: After adding the links and nodes to the network struct, this
-function generates the forward and reverse star lists. 
-*/
-void finalizeNetwork(network_type *network) {
-    int i, c;
-
-    for (i = 0; i < network->numNodes; i++) {
-        initializeArcList(&(network->nodes[i].forwardStar));
-        initializeArcList(&(network->nodes[i].reverseStar));
-    }
-    for (i = 0; i < network->numArcs; i++) {
-#ifdef PARALLELISM
-        pthread_mutex_init(&network->arc_muts[i], NULL);
-#endif
-        insertArcList(&(network->nodes[network->arcs[i].tail].forwardStar),
-                &(network->arcs[i]), 
-                network->nodes[network->arcs[i].tail].forwardStar.tail);
-        insertArcList(&(network->nodes[network->arcs[i].head].reverseStar),
-                &(network->arcs[i]), 
-                network->nodes[network->arcs[i].head].reverseStar.tail);
-        network->arcs[i].cost = network->arcs[i].freeFlowTime;
-        network->arcs[i].fixedCost = 0;
-        network->arcs[i].flow = 0;
-        for (c = 0; c < network->numClasses; c++) {
-            network->arcs[i].classFlow[c] = 0;
-            network->arcs[i].classCost[c] =
-                network->arcs[i].length * network->distanceFactor[c] 
-                + network->arcs[i].classToll[c] * network->tollFactor[c];
-        }
-    }
- 
-    
-}
-
-
-/*
-search: Given an initial node (the origin argument), performs a search to
-identify all nodes reachable from origin, or from which origin can be reached,
-depending on the argument 'd' (FORWARD = nodes reachable from origin; REVERSE =
-nodes from which origin can be reached).  Argument 'q' indicates the search
-order (FIFO = breadth-first search, LIFO = depth-first search).  Upon
-termination, the arrays order and backnode are returned.  backnode indicates
-the previous/next node on the path from/to origin (depending on d); if
-backnode[i] is the symbolic constant NO_PATH_EXISTS then node i is not
-connected.  The order array indicates the order in which nodes are found.
-*/
-void search(int origin, int* order, int *backnode, network_type *network,
-        queueDiscipline q, direction_type d) { int i, j = NO_PATH_EXISTS,
-    next; arcListElt *curarc;
-
-    /* Initialize; any node for which backnode[i] remains at NO_PATH_EXISTS is 
-     * not connected from/to origin */
-    for(i = 0; i < network->numNodes; i++) {
-        backnode[i] = NO_PATH_EXISTS;
-    }
-    backnode[origin] = 0;
-    next = 1;
-    order[origin] = next;
-
-   /* List of visited nodes is maintained as a queue with discipline q */
-    queue_type LIST = createQueue(network->numNodes, network->numNodes);
-    enQueue(&LIST, origin);
-
-    /* This code uses a circular queue implementation; queue is empty iff 
-     * readptr and writeptr are identical */
-    while (LIST.readptr != LIST.writeptr) {
-        i = deQueue(&LIST);
-        /* Identify the proper list (forward or reverse) ... */
-        switch (d) {
-            case FORWARD: curarc = network->nodes[i].forwardStar.head; break;
-            case REVERSE: curarc = network->nodes[i].reverseStar.head; break;
-            default: fatalError("Unknown direction in search."); break;
-        }
-        /* ...and now iterate through all its elements */
-        while (curarc != NULL) {
-            switch (d) {
-                case FORWARD: j = curarc->arc->head; break;
-                case REVERSE: j = curarc->arc->tail; break;
-            }
-            if (backnode[j] == NO_PATH_EXISTS) { /* Is admissible; arc 
-                                                    discovers a new node */
-                backnode[j] = i;
-                order[j] = ++next;
-                if (j >= network->firstThroughNode) {
-                    switch (q) {
-                        case FIFO: enQueue(&LIST, j); break;
-                        case LIFO: frontQueue(&LIST, j); break;
-                        case DEQUE:
-                            switch (LIST.history[j]) {
-                                case NEVER_IN_QUEUE: enQueue(&LIST, j); break;
-                                case WAS_IN_QUEUE: frontQueue(&LIST, j); break;
-                            }
-                            break;
-                        default: 
-                            fatalError("Unsupported queue type in search."); 
-                            break;
-                    }
-                }
-            }
-            curarc = curarc->next;
-        }
-    }
-    deleteQueue(&LIST);
-    return;
-}
-
-/*
-topologicalOrder takes a network and finds a topological order (if one exists).
-Argument *network is a pointer to the network struct, arguments *sequence and
- *order are arrays which this function fills in.  order is the topological
- order itself (maps each node to its index); sequence gives the inverse
- function (index -> node) which is helpful if you want to iterate over the
- nodes in order.
-*/
-void topologicalOrder(network_type *network, int* sequence, int* order) {
-    int i, j, cur, next; arcListElt *ij;
-
-    declareVector(int, indegree, network->numNodes);
-    for (i = 0; i < network->numNodes; i++) {
-       indegree[i] = 0;
-       order[i] = NO_PATH_EXISTS;
-    }
-    for (i = 0; i < network->numArcs; i++) indegree[network->arcs[i].head]++;
-    queue_type LIST = createQueue(network->numNodes, network->numNodes);
-    next = 0; cur = 0;
-    for (i = 0; i < network->numNodes; i++) 
-        if (indegree[i] == 0) 
-            enQueue(&LIST, i);
-    while (LIST.curelts > 0) {
-        i = deQueue(&LIST);
-        order[i] = ++next; sequence[cur++] = i;
-        for (ij = network->nodes[i].forwardStar.head; ij != NULL; 
-                ij = ij->next) {
-            j = ij->arc->head;
-            indegree[j]--;
-            if (indegree[j] == 0) enQueue(&LIST, j);
-        }
-    }
-    if (next < network->numNodes) { 
-        displayNetwork(FULL_NOTIFICATIONS, network); 
-        fatalError("Graph given to topologicalOrder contains a cycle"); 
-    }
-
-    deleteVector(indegree);
-    deleteQueue(&LIST);
-}
-
-/*
-forwardStarOrder is a comparison function; a pointer to this function can be
-passed to qsort or other sorting routines.  In forward star order, a link
-precedes another if its tail node has a lower index.  This function implements
-a tiebreaking rule based on the head node.
-*/
-int forwardStarOrder(const void *arc1, const void *arc2) { arc_type first =
-    *(arc_type *)arc1; arc_type second = *(arc_type *)arc2; if (first.tail <
-            second.tail) { return -1; } else if (first.tail > second.tail) {
-        return 1; } else if (first.head < second.head) { return -1; } else if
-        (first.head > second.head) { return 1; } else { return 0; } }
-
-/*
-quicksortDestination: Uses Darel Finley's QuickSort implementation to sort
-an array of 'nodes' according to the array of 'costs' (typically distances from
-the origin)
-*/
-#define MAX_QUICKSORT_LEVELS 1000
-void quicksortDestinations(int *nodes, double *costs, int elements) {
-    int piv;
-    int beg[MAX_QUICKSORT_LEVELS], end[MAX_QUICKSORT_LEVELS], i, L, R ;
-    for (i = 0; i < elements; i++) nodes[i] = i;
-    i = 0;
-    beg[0]=1; end[0]=elements+1;
-    while (i>=0) {
-        L=beg[i]; R=end[i]-1;
-        if (L<R) {
-            piv=nodes[L]; if (i==MAX_QUICKSORT_LEVELS-1) {
-                fatalError("quicksortdestinations: TOO MANY LEVELS"); 
-            }
-            while (L<R) {
-                while (costs[nodes[R]] >= costs[piv] && L<R) R--;
-                if (L<R) nodes[L++]=nodes[R];
-                while (costs[nodes[L]] <= costs[piv] && L<R) L++;
-                if (L<R) nodes[R--]=nodes[L];
-            }
-            nodes[L]=piv; beg[i+1]=L+1; end[i+1]=end[i]; end[i++]=L;
-        } else {
-            i--;
-        }
-    }
-}
-
-/*
-ptr2arc converts a pointer to an arc to the index number for that arc; to do
-this, the network struct needs to be passed aint with the arc pointer.
-*/
-int ptr2arc(network_type *network, arc_type *arcptr) {
-    return (int) (arcptr - network->arcs);
-}
-
-/*
-The following three functions do multiclass arithmetic, mapping to and from
-a physical origin node/class and the corresponding pseudo-origin ID.  Also 
-takes care of batching in the process.
-*/
-int origin2node(network_type *network, int origin) {
-    return (origin + network->batchSize * network->curBatch)
-             % network->numZones;
-}
-
-int origin2class(network_type *network, int origin) {
-    return (origin + network->batchSize * network->curBatch)
-             / network->numZones;
-}
-
-/*
-Warning: This function does not check whether the given origin and class
-fall into the current batch.  Run checkifcurrent to check that if you want.
-*/
-int nodeclass2origin(network_type *network, int originNode, int class) {
-    return (class * network->numZones + originNode);
-}
-
-bool checkIfCurrentNodeClass(network_type *network, int originNode, int class) {
-    return checkIfCurrentOrigin(network, class*network->numZones + originNode);
-}
-
-bool checkIfCurrentOrigin(network_type *network, int origin) {
-    return origin / network->batchSize == network->curBatch ? TRUE : FALSE;
-}
-
-bool outOfOrigins(network_type *network, int origin) {
-    return origin2class(network, origin) >= network->numClasses ? TRUE : FALSE;
-}
-
-/* 
-setWeights takes a class number as input, and fills out the relevant time,
-toll, and distance factors.  A bit of trickery is needed if there are time-
-insensitive classes (indicated by negative toll and distance factors).
-*/
-
-void setWeights(network_type *network, int class, double *timeFactor, 
-                double *tollFactor, double *distanceFactor) {
-    if (network->tollFactor[class] < 0 || network->distanceFactor[class] < 0) {
-        *timeFactor = 0;
-        *tollFactor = network->tollFactor[class] < 0 ? 1 : 0;
-        *distanceFactor = tollFactor == 0 ? 1 : 0;
-    } else {
-        *timeFactor = 1;
-        *tollFactor = network->tollFactor[class];
-        *distanceFactor = network->distanceFactor[class];
-    }
-}
-
-
-////////////////////////////////////
-// Custom data structures for TAP //
-////////////////////////////////////
-
-/*
-displayNetwork prints network data in human-readable format.  minVerbosity is
-used to control whether anything needs to be printed.
-*/
-
-void displayNetwork(int minVerbosity, network_type *network) {
-    int i;
-    displayMessage(minVerbosity, "Network has %d nodes and %d arcs\n", 
-            network->numNodes, network->numArcs);
-    displayMessage(minVerbosity, "Arc data: ID, tail, head, flow, cost, der "
-                                 "(skipping artificial arcs)\n");
-    for (i = 0; i < network->numArcs; i++) {
-       if (network->arcs[i].capacity == ARTIFICIAL) continue; 
-       displayMessage(minVerbosity, "%ld (%ld,%ld) %f %f %f\n", i, 
-               network->arcs[i].tail + 1, network->arcs[i].head + 1, 
-               network->arcs[i].flow, network->arcs[i].cost, 
-               network->arcs[i].der);
-    }
-}
-
-/*
-deleteNetwork deallocates any memory assigned to a network struct.
-*/
-void deleteNetwork(network_type *network) {
-   int i;
-   for (i = 0; i < network->numNodes; i++) {
-      clearArcList(&(network->nodes[i].forwardStar));
-      clearArcList(&(network->nodes[i].reverseStar));
-   }
-   for (i = 0; i < network->numArcs; i++) {
-       deleteVector(network->arcs[i].classFlow);
-       deleteVector(network->arcs[i].classCost);
-       deleteVector(network->arcs[i].classToll);
-   }
-
-   deleteMatrix(network->demand, network->batchSize);
-   deleteVector(network->nodes);
-   deleteVector(network->arcs);
-#ifdef PARALLELISM
-   deleteVector(network->arc_muts);
-#endif
-   deleteVector(network->tollFactor);
-   deleteVector(network->distanceFactor);
-   deleteScalar(network);
-}
-
-/*
-The functions below implement doubly-linked lists of arcs.
-You probably don't need to poke around here too much.
-*/
-arcList *createArcList() {
-    declareScalar(arcList, newdll);
-    initializeArcList(newdll);
-    return newdll;
-}
-
-void initializeArcList(arcList *list) {
-    list->head = NULL;
-    list->tail = NULL;
-    list->size = 0;
-}
-
-arcListElt *insertArcList(arcList *list, arc_type *value, arcListElt *after) {
-
-    declareScalar(arcListElt, newNode);
-
-    newNode->arc = value;
-    if (after != NULL) {
-        newNode->prev = after;
-        newNode->next = after->next;
-        if (list->tail != after) 
-            newNode->next->prev = newNode; 
-        else 
-            list->tail = newNode;
-        after->next = newNode;
-    } else {
-        newNode->prev = NULL;
-        newNode->next = list->head;
-        if (list->tail != after) 
-            newNode->next->prev = newNode; 
-        else 
-            list->tail = newNode;
-        list->head = newNode;
-    }
-    list->size++;
-    return newNode;
-}
-
-void clearArcList(arcList *list) {
-    while (list->head != NULL)
-        deleteArcListElt(list, list->tail);
-}
-
-void deleteArcList(arcList *list) {
-    clearArcList(list);
-    deleteScalar(list);
-}
-
-void deleteArcListElt(arcList *list, arcListElt *elt) {
-    if (list->tail != elt) {
-        if (list->head != elt) 
-            elt->prev->next = elt->next; 
-        else 
-            list->head = elt->next;
-        elt->next->prev = elt->prev;
-    } else {
-        list->tail = elt->prev;
-        if (list->head != elt) 
-            elt->prev->next = elt->next; 
-        else 
-            list->head = elt->next;
-    }
-    list->size--;
-    deleteScalar(elt);
-}
-
-void displayArcList(arcList *list) {
-    arcListElt *curnode = list->head;
-    printf("Start of the list: %p\n", (void *)list->head);
-    while (curnode != NULL) {
-        printf("%p (%d,%d) %p %p\n", (void *)curnode, curnode->arc->tail, 
-                curnode->arc->head, (void *)curnode->prev, 
-                (void *)curnode->next);
-        curnode = (*curnode).next;
-    }
-    printf("End of the list: %p\n", (void *)list->tail);
-}
-
-/*
-The functions below implement paths as special instances of arc doubly-linked
-lists.  You probably don't need to poke around here either.
-*/
-
-path_type *createPath() {
-    declareScalar(path_type, path);
-    path->arcs = createArcList();
-    path->cost = 0;
-    path->der = 0;
-    return path;
-}
-
-void deletePath(path_type *path) {
-    deleteArcList(path->arcs);
-    deleteScalar(path);
-}
-
-void displayPath(path_type *path) {
-    printf("Path cost and derivative %f %f\n", path->cost, path->der);
-    displayArcList(path->arcs);
-}
-
-void displayPathCompact(int minVerbosity, path_type *path) {
-    arcListElt *curArc = path->arcs->head;
-    displayMessage(minVerbosity, "[");
-    if (curArc != NULL) displayMessage(minVerbosity, "%ld", curArc->arc->tail);
-    while (curArc != NULL) {
-        displayMessage(minVerbosity, ",%ld", curArc->arc->head);
-        curArc = curArc->next;
-    }
-    displayMessage(minVerbosity, "]");
-}
-
-bool comparePaths(path_type *path1, path_type *path2) {
-    arcListElt *arc1 = path1->arcs->head, *arc2 = path2->arcs->head;
-    for (arc1 = path1->arcs->head, arc2 = path2->arcs->head;
-            !(arc1 == NULL && arc2 == NULL);
-            arc1 = arc1->next, arc2 = arc2->next) {
-        if (arc1 == NULL || arc2 == NULL) return FALSE; // Unequal path lengths
-        if (arc1->arc != arc2->arc) return FALSE; // Non-matching arcs
-    }
-    return TRUE;
-}
-
-/*
-pathSets are collections of paths.
-*/
-
-pathSet *createPathSet() {
-    declareScalar(pathSet, newdll);
-    initializePathSet(newdll);
-    return newdll;
-}
-
-void initializePathSet(pathSet *list) {
-    list->head = NULL;
-    list->tail = NULL;
-    list->numPaths = 0;
-}
-
-bool pathsEqual(arcList *path1, arcList *path2) {
-    arcListElt *curarc1, *curarc2;
-    curarc1 = path1->head;
-    curarc2 = path2->head;
-    while (curarc1 != NULL && curarc2 != NULL) {
-        if (curarc1->arc->head != curarc2->arc->head) return FALSE;
-        if (curarc1->arc->tail != curarc2->arc->tail) return FALSE;
-        curarc1 = curarc1->next;
-        curarc2 = curarc2->next;
-    }
-    return TRUE;
-}
-
-pathSetElt *insertPathSet(pathSet *list, path_type *value, pathSetElt *after) {
-    declareScalar(pathSetElt, newNode);
-    newNode->path = value;
-    if (after != NULL) {
-        newNode->prev = after;
-        newNode->next = after->next;
-        if (list->tail != after) 
-            newNode->next->prev = newNode; 
-        else 
-            list->tail = newNode;
-        after->next = newNode;
-    } else {
-        newNode->prev = NULL;
-        newNode->next = list->head;
-        if (list->tail != after) 
-            newNode->next->prev = newNode; 
-        else 
-            list->tail = newNode;
-        list->head = newNode;
-    }
-    list->numPaths++;
-    return newNode;
-}
-
-void clearPathSet(pathSet *list) {
-    while (list->head != NULL)
-        deletePathSetElt(list, list->tail);
-}
-
-void deletePathSet(pathSet *list) {
-    clearPathSet(list);
-    deleteScalar(list);
-}
-
-
-void deletePathSetElt(pathSet *list, pathSetElt *elt) {
-   fatalError("deletePathSetElt not fully implemented yet.");
-/*    clearArcList(elt->arcs);
-    deleteScalar(elt->arcs);
-    if (list->tail != elt) {
-        if (list->head != elt) elt->prev->next = elt->next; 
-        else list->head = elt->next;
-        elt->next->prev = elt->prev;
-    } else {
-        list->tail = elt->prev;
-        if (list->head != elt) elt->prev->next = elt->next; 
-        else list->head = elt->next;
-    } */
-    deleteScalar(elt);
-    list->numPaths--; 
-}
-
-
-void displayPathSet(pathSet *list) {
-    printf("BEGINNING PATH SET DISPLAY\n");
-    pathSetElt *curnode = list->head;
-    while (curnode != NULL) {
-        displayPath(curnode->path);
-        curnode = curnode->next;
-    }
-    printf("END OF PATH SET DISPLAY\n");
-    waitForKey();
-}
-
+/*
+   This file contains (1) implementations of general-purpose network algorithms
+   and (2) supporting infrastructure for the network data structure.
+
+   Regarding (1), this file includes two variants of label-correcting shortest
+   path algorithms (BellmanFord and arcBellmanFord), one returning the previous
+   node in the shortest path and the other returning the previous link in the
+   shortest path.  A heap-based implementation of Dijkstra's (label-setting)
+   shortest path algorithm is also included, as is a connectivity checker
+   (search), topological order finder, a routine creating artificial links to
+   ensure the network is strongly connected (every node reachable from every
+   other), and a procedure for sorting a list of links into forward star order.
+
+   Regarding (2), this file contains code for displaying network data in
+   human-readable format, and implementations of linked lists for links and
+   paths.
+
+*/
+
+#include "networks.h"
+
+/* A master one-to-all BellmanFord algorithm with the option of warm-starting.
+ * 
+ * Arguments (for cold-starting):  
+ *  -origin: Node to calculate shortest paths from
+ *  -label: Array to return distance labels; current values irrelevant  
+ *  -backarc: Array to return arc-predecessor indices; current values irrelevant
+ *  -order: Must be set to NULL (this is what indicates cold vs. warm start)
+ *  -network: The underlying network struct
+ *  -q: The queue discipline for managing SEL (FIFO, LIFO, DEQUE, etc.)
+ *
+ * Arguments (For warm-starting):
+ *  -origin: As before
+ *  -label: As before, except that the current values must indicate current
+ *          path lengths on the tree indicated by backarc
+ *  -backarc: As before, except that the current values must reflect a spanning
+ *            tree rooted at origin
+ *  -order: Must indicate a "topological ordering" for scanning nodes to see
+ *          if they improve upon the current tree
+ *  -network: As before
+ *  -q: As before
+ */
+void BellmanFordNew(int origin, double *label, arc_type **backarc, int *order,
+                 network_type *network, queueDiscipline q) {
+    int j, curnode, backnode;
+    arcListElt *i;
+    double tempLabel;
+    
+    queue_type SEL = createQueue(network->numNodes, network->numNodes);
+
+    /* Initialize */
+    if (order == NULL) { /* Cold start */
+        for (j = 0; j < network->numNodes; j++) {
+            label[j] = INFINITY;
+            backarc[j] = NULL;
+        }
+        label[origin] = 0;
+        enQueue(&SEL, origin);
+    } else { /* label and backnode must represent a valid tree + labels */
+        label[origin] = 0;
+        for (j = 1; j < network->numNodes; j++) {
+            /* First calculate label based on old tree */
+            curnode = order[j];
+            backnode = backarc[curnode]->tail;
+            label[curnode] = label[backnode] + backarc[curnode]->cost;
+            /* Now see if any incoming nodes are shortcuts (but not from
+               centroid connectors) */
+            for (i = network->nodes[curnode].reverseStar.head; i != NULL;
+                 i = i->next) {
+                backnode = i->arc->tail;                 
+                if (backnode < network->firstThroughNode) continue;                 
+                if (label[backnode] + i->arc->cost < label[curnode]) {
+                    enQueue(&SEL,backnode);
+                    break;
+                }
+            }
+        }
+    }
+
+    /* Iterate */
+    while (queueSize(&SEL) > 0) {  
+        curnode = deQueue(&SEL);
+        for (i = network->nodes[curnode].forwardStar.head; i != NULL;
+                i = i->next) {
+            tempLabel = label[curnode] + i->arc->cost;
+            j = i->arc->head;
+            if (tempLabel < label[j]) { /* Found a better path to node j */
+                label[j] = tempLabel;
+                backarc[j] = i->arc;
+                /* Don't use centroid connectors as shortcuts */
+                if (j < network->firstThroughNode) continue; 
+                
+                switch (q) {
+                    case FIFO:
+                        enQueue(&SEL, j);
+                        break;
+                    case DEQUE:
+                        switch (SEL.history[j]) {
+                            case NEVER_IN_QUEUE: enQueue(&SEL, j); break;
+                            case WAS_IN_QUEUE: frontQueue(&SEL, j); break;
+                        }
+                        break;
+                    case LIFO:
+                        frontQueue(&SEL, j);
+                        break;
+                    default:
+                        fatalError("BellmanFord: Unsupported queue structure");
+                }
+            }
+        }
+    }
+
+    /* Clean up */
+    deleteQueue(&SEL);
+}
+
+
+void heapDijkstraNew(int origin, double *label, arc_type **backarc, network_type
+        *network) {
+
+    int j;
+    arcListElt *i;
+    int curnode;
+
+   
+    /* Initialize heap */
+    double tempLabel;
+    heap_type *dijkstraHeap = createHeap(network->numNodes, network->numNodes);
+
+    /* Initialize Dijkstra's */
+    for (j = 0; j < network->numNodes; j++) {
+        dijkstraHeap->valueFn[j] = INFINITY; 
+        /* valueFn in the heap stores the cost labels */
+        backarc[j] = NULL;
+    }
+
+    /* Now iterate until the heap is empty */
+    insertHeap(dijkstraHeap, origin, 0);
+    while (dijkstraHeap->last >= 0) {
+        curnode = findMinHeap(dijkstraHeap);
+        deleteMinHeap(dijkstraHeap);
+        for (i = network->nodes[curnode].forwardStar.head; i != NULL; 
+                i = i->next) {
+            j = i->arc->head;
+            tempLabel = dijkstraHeap->valueFn[curnode] + i->arc->cost;
+            if (tempLabel < dijkstraHeap->valueFn[j]) {
+                backarc[j] = i->arc;
+                /* Avoid centroid connectors */
+                if (j < network->firstThroughNode) {
+                    dijkstraHeap->valueFn[j] = tempLabel;
+                    continue;
+                }
+
+                if (dijkstraHeap->valueFn[j] == INFINITY)
+                    insertHeap(dijkstraHeap, j, tempLabel);
+                else
+                    decreaseKey(dijkstraHeap, j, tempLabel);
+            }
+        }
+    }
+
+    /* Now copy labels to return, and clean up memory */
+    memcpy(label, dijkstraHeap->valueFn, sizeof(double) * network->numNodes);
+    deleteHeap(dijkstraHeap);
+}
+
+
+
+
+/*
+BellmanFord is the one-to-all shortest path algorithm taught in class, with the
+use of a scan-eligible list to handle cycles in the network.  The label and
+backnode arguments are pointers to arrays which will contain the L and q labels
+upon completion of the algorithm.  origin gives the starting point for these
+paths.  The network structure is passed via reference (pointer) to reduce
+overhead.  Argument q takes one of three values, specifying how the scan
+eligible list is maintained: FIFO (first-in first-out order, so nodes are
+scanned in the order added to the list), LIFO (last-in first-out, nodes scanned
+in reverse order of being added to the list), and DEQUE (double-ended queue;
+nodes generally go to the end of the queue, as in FIFO, but if a node has been
+scanned before it is added to the front end as in LIFO).
+
+TODO: Can eventually deprecate this function (see BellmanFordNew above)
+
+*/
+void BellmanFord(int origin, double *label, int *backnode, network_type
+        *network, queueDiscipline q) {
+    int j, curnode;
+    arcListElt *i;
+    double tempLabel;
+
+   /* My implementation of a queue uses a "circular" array to store elements;
+      queue is empty iff the "read" and "write" pointers are identical.  See
+      datastructures.c for more details. */
+    queue_type SEL = createQueue(network->numNodes, network->numNodes);
+
+    /* Initialize */
+    for (j = 0; j < network->numNodes; j++) {
+        label[j] = INFINITY;
+        backnode[j] = NO_PATH_EXISTS;
+    }
+    label[origin] = 0;
+    enQueue(&SEL, origin);
+
+   /* Iterate */
+    while (SEL.readptr != SEL.writeptr) {  
+    /* See comment above about read and write pointers */
+        curnode = deQueue(&SEL);
+        for (i = network->nodes[curnode].forwardStar.head; i != NULL;
+                i = i->next) {
+            tempLabel = label[curnode] + i->arc->cost;
+            j = i->arc->head;
+            if (tempLabel < label[j]) { /* Found a better path to node j */
+                label[j] = tempLabel;
+                backnode[j] = curnode;
+                if (j >= network->firstThroughNode) { 
+                /* Ensure we do not use centroids/centroid connectors as
+                 * "shortcuts" */
+                    switch (q) {
+                        case FIFO:     enQueue(&SEL, j);    break;
+                        case DEQUE:
+                            switch (SEL.history[j]) {
+                                case NEVER_IN_QUEUE: enQueue(&SEL, j); break;
+                                case WAS_IN_QUEUE: frontQueue(&SEL, j); break;
+                            }
+                            break;
+                        case LIFO:  frontQueue(&SEL, j); break;
+                        default: fatalError("bellmanFord: Unsupported queue "
+                                            "structure");
+                        break;
+                    }
+                }
+            }
+        }
+    }
+
+    /* Clean up */
+    deleteQueue(&SEL);
+}
+
+
+/*
+arcBellmanFord is virtually identical to BellmanFord, except that it returns
+pointers to the previous *link* in the shortest paths, rather than the index of
+the previous *node*.  (backarc is an array of pointers to links).  For
+explanations of other arguments, see description of BellmanFord.
+
+TODO: Can eventually deprecate this function (see BellmanFordNew above)
+
+*/
+void arcBellmanFord(int origin, double *label, arc_type **backarc,
+        network_type *network, queueDiscipline q) {
+    int j, curnode;
+    arcListElt *i;
+    double tempLabel;
+    queue_type SEL = createQueue(network->numNodes, network->numNodes);
+
+    for (j = 0; j < network->numNodes; j++) {
+        label[j] = INFINITY;
+        backarc[j] = NULL;
+    }
+    label[origin] = 0;
+    enQueue(&SEL, origin);
+
+    while (SEL.readptr != SEL.writeptr) {
+        curnode = deQueue(&SEL);
+        for (i = network->nodes[curnode].forwardStar.head; i != NULL; 
+                i = i->next) {
+            tempLabel = label[curnode] + i->arc->cost;
+            j = i->arc->head;
+            if (tempLabel < label[j]) {
+                label[j] = tempLabel;
+                backarc[j] = i->arc;
+                if (j >= network->firstThroughNode) {
+                    switch (q) {
+                        case FIFO:     enQueue(&SEL, j);    break;
+                        case DEQUE:
+                            switch (SEL.history[j]) {
+                                case NEVER_IN_QUEUE: enQueue(&SEL, j); break;
+                                case WAS_IN_QUEUE: frontQueue(&SEL, j); break;
+                            }
+                            break;
+                        case LIFO:
+                        default: fatalError("arcBellmanFord: Unsupported "
+                                            "queue structure");
+                        break;
+                    }
+                }
+            }
+        }
+    }
+
+    deleteQueue(&SEL);
+
+}
+
+
+/*
+arcIndexBellmanFord is virtually identical to BellmanFord, except that it
+returns indices of the previous *link* in the shortest paths, rather than the
+index of the previous *node*.  For explanations of other arguments, see
+description of BellmanFord.
+
+TODO: Can eventually deprecate this function (see BellmanFordNew above)
+
+*/
+void arcIndexBellmanFord(int origin, double *label, int *backarc, network_type
+        *network, queueDiscipline q) {
+    int j, curnode;
+    arcListElt *ij;
+    double tempLabel;
+    queue_type SEL = createQueue(network->numNodes, network->numNodes);
+//    displayMessage(FULL_NOTIFICATIONS, "Made queue for origin %d\n", origin);
+
+    for (j = 0; j < network->numNodes; j++) {
+        label[j] = INFINITY;
+        backarc[j] = NO_PATH_EXISTS;
+    }
+    label[origin] = 0;
+    enQueue(&SEL, origin);
+
+    while (SEL.readptr != SEL.writeptr) {
+        curnode = deQueue(&SEL);
+        for (ij = network->nodes[curnode].forwardStar.head; ij != NULL; 
+                ij = ij->next) {
+            tempLabel = label[curnode] + ij->arc->cost;
+            j = ij->arc->head;
+            if (tempLabel < label[j]) {
+                label[j] = tempLabel;
+                backarc[j] = ptr2arc(network, ij->arc);
+                if (j >= network->firstThroughNode) {
+                    switch (q) {
+                        case FIFO:     enQueue(&SEL, j);    break;
+                        case DEQUE:
+                            switch (SEL.history[j]) {
+                                case NEVER_IN_QUEUE: enQueue(&SEL, j); break;
+                                case WAS_IN_QUEUE: frontQueue(&SEL, j); break;
+                            }
+                            break;
+                        case LIFO:
+                        default: fatalError("arcBellmanFord: Unsupported "
+                                            "queue structure");
+                        break;
+                    }
+                }
+            }
+        }
+    }
+//    displayMessage(FULL_NOTIFICATIONS, "Freeing queue for origin %d\n", origin);
+
+    deleteQueue(&SEL);
+
+}
+
+/* 
+ * This is yet another BellmanFord variant with these key differences:
+ *  1. No backlabels are calculated or returned; only link cost labels.
+ *  2. Initial guesses can be provided in labelGuess; if these are
+ *     overestimates of the true SP labels and correspond to some path, this
+ *     can speed up convergence with no loss of accuracy.  Set this to NULL
+ *     if you do not have such guesses available.
+ *
+ *     If these guesses are provided, the algorithm starts by scanning over
+ *     all links to identify those with negative reduced cost, and initializing
+ *     SEL with their head nodes.
+ *  3. In the latter case, you may wish to specify an order for scanning the
+ *     nodes (e.g., if there is a bush and you wish to scan topologically-
+ *     earlier nodes first).  Set this to NULL if you do not have such an
+ *     ordering available.
+ */
+
+void BellmanFord_NoLabel(int origin, double *label, network_type *network,
+                         queueDiscipline q, double *labelGuess, int *order) {
+    int ij, j, curnode, tail, head;
+    arcListElt *i;
+    double tempLabel;
+    
+    queue_type SEL = createQueue(network->numNodes, network->numNodes);
+
+    /* Initialize */
+    if (labelGuess == NULL) {
+        for (j = 0; j < network->numNodes; j++) {
+            label[j] = INFINITY;
+        }
+        label[origin] = 0;
+        enQueue(&SEL, origin);
+    } else {
+        for (j = 0; j < network->numNodes; j++) {
+            label[j] = labelGuess[j];
+        }
+        if (order == NULL) {
+            for (ij = 0; ij < network->numArcs; ij++) {
+                tail = network->arcs[ij].tail;
+                head = network->arcs[ij].head;
+                if (tail < network->firstThroughNode) continue;
+                if (label[tail] + network->arcs[ij].cost < label[head]) {
+                    enQueue(&SEL,tail);
+                }
+            }
+        } else {
+            for (j = 0; j < network->numNodes; j++) {
+                if (order[j] < network->firstThroughNode) continue;
+                for (i = network->nodes[order[j]].forwardStar.head; i != NULL;
+                     i = i->next) {
+                    if (label[order[j]] + i->arc->cost < label[i->arc->head]) {
+                        enQueue(&SEL,order[j]);
+                        break;
+                    }
+                }
+            }
+        }
+    }
+
+   /* Iterate */
+    while (SEL.readptr != SEL.writeptr) {  
+    /* See comment above about read and write pointers */
+        curnode = deQueue(&SEL);
+        for (i = network->nodes[curnode].forwardStar.head; i != NULL;
+                i = i->next) {
+            tempLabel = label[curnode] + i->arc->cost;
+            j = i->arc->head;
+            if (tempLabel < label[j]) { /* Found a better path to node j */
+                label[j] = tempLabel;
+                if (j >= network->firstThroughNode) { 
+                /* Ensure we do not use centroids/centroid connectors as
+                 * "shortcuts" */
+                    switch (q) {
+                        case FIFO:     enQueue(&SEL, j);    break;
+                        case DEQUE:
+                            switch (SEL.history[j]) {
+                                case NEVER_IN_QUEUE: enQueue(&SEL, j); break;
+                                case WAS_IN_QUEUE: frontQueue(&SEL, j); break;
+                            }
+                            break;
+                        case LIFO:  frontQueue(&SEL, j); break;
+                        default: fatalError("bellmanFord: Unsupported queue "
+                                            "structure");
+                        break;
+                    }
+                }
+            }
+        }
+    }
+
+    /* Clean up */
+    deleteQueue(&SEL);
+}
+
+/*
+heapDijsktra is an implementation of Dijkstra's algorithm using a binary heap.
+This is a one-to-all shortest path algorithm, starting at 'origin'.  *label and
+ *backnode are arrays which return the cost and previous node labels upon
+ completion.  *network is a pointer to the underlying network data structure,
+ passing by reference is faster.
+*/
+void heapDijkstra(int origin, double *label, int *backnode, network_type
+        *network) {
+
+    int j;
+    arcListElt *i;
+    int curnode;
+
+   /* Initialize heap */
+    double tempLabel;
+    heap_type *dijkstraHeap = createHeap(network->numNodes, network->numNodes);
+
+   /* Initialize Dijkstra's */
+    for (j = 0; j < network->numNodes; j++) {
+        dijkstraHeap->valueFn[j] = INFINITY; 
+        /* valueFn in the heap stores the cost labels */
+        backnode[j] = NO_PATH_EXISTS;
+    }
+
+   /* Now iterate until the heap is empty */
+    insertHeap(dijkstraHeap, origin, 0);
+    while (dijkstraHeap->last > 0) {
+        curnode = findMinHeap(dijkstraHeap);
+        deleteMinHeap(dijkstraHeap);
+        for (i = network->nodes[curnode].forwardStar.head; i != NULL; 
+                i = i->next) {
+            j = i->arc->head;
+            tempLabel = dijkstraHeap->valueFn[curnode] + i->arc->cost;
+            if (tempLabel < dijkstraHeap->valueFn[j]) {
+                backnode[j] = curnode;
+                if (j < network->firstThroughNode) {
+                    dijkstraHeap->valueFn[j] = tempLabel;
+                    continue;
+                }
+                if (dijkstraHeap->valueFn[j] == INFINITY)
+                    insertHeap(dijkstraHeap, j, tempLabel);
+                else
+                    decreaseKey(dijkstraHeap, j, tempLabel);
+            }
+        }
+    }
+
+   /* Now copy labels to return, and clean up memory */
+    memcpy(label, dijkstraHeap->valueFn, sizeof(double) * network->numNodes);
+    deleteHeap(dijkstraHeap);
+}
+
+
+/*
+finalizeNetwork: After adding the links and nodes to the network struct, this
+function generates the forward and reverse star lists. 
+*/
+void finalizeNetwork(network_type *network) {
+    int i, c;
+
+    for (i = 0; i < network->numNodes; i++) {
+        initializeArcList(&(network->nodes[i].forwardStar));
+        initializeArcList(&(network->nodes[i].reverseStar));
+    }
+    for (i = 0; i < network->numArcs; i++) {
+#ifdef PARALLELISM
+        pthread_mutex_init(&network->arc_muts[i], NULL);
+#endif
+        insertArcList(&(network->nodes[network->arcs[i].tail].forwardStar),
+                &(network->arcs[i]), 
+                network->nodes[network->arcs[i].tail].forwardStar.tail);
+        insertArcList(&(network->nodes[network->arcs[i].head].reverseStar),
+                &(network->arcs[i]), 
+                network->nodes[network->arcs[i].head].reverseStar.tail);
+        network->arcs[i].cost = network->arcs[i].freeFlowTime;
+        network->arcs[i].fixedCost = 0;
+        network->arcs[i].flow = 0;
+        for (c = 0; c < network->numClasses; c++) {
+            network->arcs[i].classFlow[c] = 0;
+            network->arcs[i].classCost[c] =
+                network->arcs[i].length * network->distanceFactor[c] 
+                + network->arcs[i].classToll[c] * network->tollFactor[c];
+        }
+    }
+ 
+    
+}
+
+
+/*
+search: Given an initial node (the origin argument), performs a search to
+identify all nodes reachable from origin, or from which origin can be reached,
+depending on the argument 'd' (FORWARD = nodes reachable from origin; REVERSE =
+nodes from which origin can be reached).  Argument 'q' indicates the search
+order (FIFO = breadth-first search, LIFO = depth-first search).  Upon
+termination, the arrays order and backnode are returned.  backnode indicates
+the previous/next node on the path from/to origin (depending on d); if
+backnode[i] is the symbolic constant NO_PATH_EXISTS then node i is not
+connected.  The order array indicates the order in which nodes are found.
+*/
+void search(int origin, int* order, int *backnode, network_type *network,
+        queueDiscipline q, direction_type d) { int i, j = NO_PATH_EXISTS,
+    next; arcListElt *curarc;
+
+    /* Initialize; any node for which backnode[i] remains at NO_PATH_EXISTS is 
+     * not connected from/to origin */
+    for(i = 0; i < network->numNodes; i++) {
+        backnode[i] = NO_PATH_EXISTS;
+    }
+    backnode[origin] = 0;
+    next = 1;
+    order[origin] = next;
+
+   /* List of visited nodes is maintained as a queue with discipline q */
+    queue_type LIST = createQueue(network->numNodes, network->numNodes);
+    enQueue(&LIST, origin);
+
+    /* This code uses a circular queue implementation; queue is empty iff 
+     * readptr and writeptr are identical */
+    while (LIST.readptr != LIST.writeptr) {
+        i = deQueue(&LIST);
+        /* Identify the proper list (forward or reverse) ... */
+        switch (d) {
+            case FORWARD: curarc = network->nodes[i].forwardStar.head; break;
+            case REVERSE: curarc = network->nodes[i].reverseStar.head; break;
+            default: fatalError("Unknown direction in search."); break;
+        }
+        /* ...and now iterate through all its elements */
+        while (curarc != NULL) {
+            switch (d) {
+                case FORWARD: j = curarc->arc->head; break;
+                case REVERSE: j = curarc->arc->tail; break;
+            }
+            if (backnode[j] == NO_PATH_EXISTS) { /* Is admissible; arc 
+                                                    discovers a new node */
+                backnode[j] = i;
+                order[j] = ++next;
+                if (j >= network->firstThroughNode) {
+                    switch (q) {
+                        case FIFO: enQueue(&LIST, j); break;
+                        case LIFO: frontQueue(&LIST, j); break;
+                        case DEQUE:
+                            switch (LIST.history[j]) {
+                                case NEVER_IN_QUEUE: enQueue(&LIST, j); break;
+                                case WAS_IN_QUEUE: frontQueue(&LIST, j); break;
+                            }
+                            break;
+                        default: 
+                            fatalError("Unsupported queue type in search."); 
+                            break;
+                    }
+                }
+            }
+            curarc = curarc->next;
+        }
+    }
+    deleteQueue(&LIST);
+    return;
+}
+
+/*
+topologicalOrder takes a network and finds a topological order (if one exists).
+Argument *network is a pointer to the network struct, arguments *sequence and
+ *order are arrays which this function fills in.  order is the topological
+ order itself (maps each node to its index); sequence gives the inverse
+ function (index -> node) which is helpful if you want to iterate over the
+ nodes in order.
+*/
+void topologicalOrder(network_type *network, int* sequence, int* order) {
+    int i, j, cur, next; arcListElt *ij;
+
+    declareVector(int, indegree, network->numNodes);
+    for (i = 0; i < network->numNodes; i++) {
+       indegree[i] = 0;
+       order[i] = NO_PATH_EXISTS;
+    }
+    for (i = 0; i < network->numArcs; i++) indegree[network->arcs[i].head]++;
+    queue_type LIST = createQueue(network->numNodes, network->numNodes);
+    next = 0; cur = 0;
+    for (i = 0; i < network->numNodes; i++) 
+        if (indegree[i] == 0) 
+            enQueue(&LIST, i);
+    while (LIST.curelts > 0) {
+        i = deQueue(&LIST);
+        order[i] = ++next; sequence[cur++] = i;
+        for (ij = network->nodes[i].forwardStar.head; ij != NULL; 
+                ij = ij->next) {
+            j = ij->arc->head;
+            indegree[j]--;
+            if (indegree[j] == 0) enQueue(&LIST, j);
+        }
+    }
+    if (next < network->numNodes) { 
+        displayNetwork(FULL_NOTIFICATIONS, network); 
+        fatalError("Graph given to topologicalOrder contains a cycle"); 
+    }
+
+    deleteVector(indegree);
+    deleteQueue(&LIST);
+}
+
+/*
+forwardStarOrder is a comparison function; a pointer to this function can be
+passed to qsort or other sorting routines.  In forward star order, a link
+precedes another if its tail node has a lower index.  This function implements
+a tiebreaking rule based on the head node.
+*/
+int forwardStarOrder(const void *arc1, const void *arc2) { arc_type first =
+    *(arc_type *)arc1; arc_type second = *(arc_type *)arc2; if (first.tail <
+            second.tail) { return -1; } else if (first.tail > second.tail) {
+        return 1; } else if (first.head < second.head) { return -1; } else if
+        (first.head > second.head) { return 1; } else { return 0; } }
+
+/*
+quicksortDestination: Uses Darel Finley's QuickSort implementation to sort
+an array of 'nodes' according to the array of 'costs' (typically distances from
+the origin)
+*/
+#define MAX_QUICKSORT_LEVELS 1000
+void quicksortDestinations(int *nodes, double *costs, int elements) {
+    int piv;
+    int beg[MAX_QUICKSORT_LEVELS], end[MAX_QUICKSORT_LEVELS], i, L, R ;
+    for (i = 0; i < elements; i++) nodes[i] = i;
+    i = 0;
+    beg[0]=1; end[0]=elements+1;
+    while (i>=0) {
+        L=beg[i]; R=end[i]-1;
+        if (L<R) {
+            piv=nodes[L]; if (i==MAX_QUICKSORT_LEVELS-1) {
+                fatalError("quicksortdestinations: TOO MANY LEVELS"); 
+            }
+            while (L<R) {
+                while (costs[nodes[R]] >= costs[piv] && L<R) R--;
+                if (L<R) nodes[L++]=nodes[R];
+                while (costs[nodes[L]] <= costs[piv] && L<R) L++;
+                if (L<R) nodes[R--]=nodes[L];
+            }
+            nodes[L]=piv; beg[i+1]=L+1; end[i+1]=end[i]; end[i++]=L;
+        } else {
+            i--;
+        }
+    }
+}
+
+/*
+ptr2arc converts a pointer to an arc to the index number for that arc; to do
+this, the network struct needs to be passed aint with the arc pointer.
+*/
+int ptr2arc(network_type *network, arc_type *arcptr) {
+    return (int) (arcptr - network->arcs);
+}
+
+/*
+The following three functions do multiclass arithmetic, mapping to and from
+a physical origin node/class and the corresponding pseudo-origin ID.  Also 
+takes care of batching in the process.
+*/
+int origin2node(network_type *network, int origin) {
+    return (origin + network->batchSize * network->curBatch)
+             % network->numZones;
+}
+
+int origin2class(network_type *network, int origin) {
+    return (origin + network->batchSize * network->curBatch)
+             / network->numZones;
+}
+
+/*
+Warning: This function does not check whether the given origin and class
+fall into the current batch.  Run checkifcurrent to check that if you want.
+*/
+int nodeclass2origin(network_type *network, int originNode, int class) {
+    return (class * network->numZones + originNode);
+}
+
+bool checkIfCurrentNodeClass(network_type *network, int originNode, int class) {
+    return checkIfCurrentOrigin(network, class*network->numZones + originNode);
+}
+
+bool checkIfCurrentOrigin(network_type *network, int origin) {
+    return origin / network->batchSize == network->curBatch ? TRUE : FALSE;
+}
+
+bool outOfOrigins(network_type *network, int origin) {
+    return origin2class(network, origin) >= network->numClasses ? TRUE : FALSE;
+}
+
+/* 
+setWeights takes a class number as input, and fills out the relevant time,
+toll, and distance factors.  A bit of trickery is needed if there are time-
+insensitive classes (indicated by negative toll and distance factors).
+*/
+
+void setWeights(network_type *network, int class, double *timeFactor, 
+                double *tollFactor, double *distanceFactor) {
+    if (network->tollFactor[class] < 0 || network->distanceFactor[class] < 0) {
+        *timeFactor = 0;
+        *tollFactor = network->tollFactor[class] < 0 ? 1 : 0;
+        *distanceFactor = tollFactor == 0 ? 1 : 0;
+    } else {
+        *timeFactor = 1;
+        *tollFactor = network->tollFactor[class];
+        *distanceFactor = network->distanceFactor[class];
+    }
+}
+
+
+////////////////////////////////////
+// Custom data structures for TAP //
+////////////////////////////////////
+
+/*
+displayNetwork prints network data in human-readable format.  minVerbosity is
+used to control whether anything needs to be printed.
+*/
+
+void displayNetwork(int minVerbosity, network_type *network) {
+    int i;
+    displayMessage(minVerbosity, "Network has %d nodes and %d arcs\n", 
+            network->numNodes, network->numArcs);
+    displayMessage(minVerbosity, "Arc data: ID, tail, head, flow, cost, der "
+                                 "(skipping artificial arcs)\n");
+    for (i = 0; i < network->numArcs; i++) {
+       if (network->arcs[i].capacity == ARTIFICIAL) continue; 
+       displayMessage(minVerbosity, "%ld (%ld,%ld) %f %f %f\n", i, 
+               network->arcs[i].tail + 1, network->arcs[i].head + 1, 
+               network->arcs[i].flow, network->arcs[i].cost, 
+               network->arcs[i].der);
+    }
+}
+
+/*
+deleteNetwork deallocates any memory assigned to a network struct.
+*/
+void deleteNetwork(network_type *network) {
+   int i;
+   for (i = 0; i < network->numNodes; i++) {
+      clearArcList(&(network->nodes[i].forwardStar));
+      clearArcList(&(network->nodes[i].reverseStar));
+   }
+   for (i = 0; i < network->numArcs; i++) {
+       deleteVector(network->arcs[i].classFlow);
+       deleteVector(network->arcs[i].classCost);
+       deleteVector(network->arcs[i].classToll);
+   }
+
+   deleteMatrix(network->demand, network->batchSize);
+   deleteVector(network->nodes);
+   deleteVector(network->arcs);
+#ifdef PARALLELISM
+   deleteVector(network->arc_muts);
+#endif
+   deleteVector(network->tollFactor);
+   deleteVector(network->distanceFactor);
+   deleteScalar(network);
+}
+
+/*
+The functions below implement doubly-linked lists of arcs.
+You probably don't need to poke around here too much.
+*/
+arcList *createArcList() {
+    declareScalar(arcList, newdll);
+    initializeArcList(newdll);
+    return newdll;
+}
+
+void initializeArcList(arcList *list) {
+    list->head = NULL;
+    list->tail = NULL;
+    list->size = 0;
+}
+
+arcListElt *insertArcList(arcList *list, arc_type *value, arcListElt *after) {
+
+    declareScalar(arcListElt, newNode);
+
+    newNode->arc = value;
+    if (after != NULL) {
+        newNode->prev = after;
+        newNode->next = after->next;
+        if (list->tail != after) 
+            newNode->next->prev = newNode; 
+        else 
+            list->tail = newNode;
+        after->next = newNode;
+    } else {
+        newNode->prev = NULL;
+        newNode->next = list->head;
+        if (list->tail != after) 
+            newNode->next->prev = newNode; 
+        else 
+            list->tail = newNode;
+        list->head = newNode;
+    }
+    list->size++;
+    return newNode;
+}
+
+void clearArcList(arcList *list) {
+    while (list->head != NULL)
+        deleteArcListElt(list, list->tail);
+}
+
+void deleteArcList(arcList *list) {
+    clearArcList(list);
+    deleteScalar(list);
+}
+
+void deleteArcListElt(arcList *list, arcListElt *elt) {
+    if (list->tail != elt) {
+        if (list->head != elt) 
+            elt->prev->next = elt->next; 
+        else 
+            list->head = elt->next;
+        elt->next->prev = elt->prev;
+    } else {
+        list->tail = elt->prev;
+        if (list->head != elt) 
+            elt->prev->next = elt->next; 
+        else 
+            list->head = elt->next;
+    }
+    list->size--;
+    deleteScalar(elt);
+}
+
+void displayArcList(arcList *list) {
+    arcListElt *curnode = list->head;
+    printf("Start of the list: %p\n", (void *)list->head);
+    while (curnode != NULL) {
+        printf("%p (%d,%d) %p %p\n", (void *)curnode, curnode->arc->tail, 
+                curnode->arc->head, (void *)curnode->prev, 
+                (void *)curnode->next);
+        curnode = (*curnode).next;
+    }
+    printf("End of the list: %p\n", (void *)list->tail);
+}
+
+/*
+The functions below implement paths as special instances of arc doubly-linked
+lists.  You probably don't need to poke around here either.
+*/
+
+path_type *createPath() {
+    declareScalar(path_type, path);
+    path->arcs = createArcList();
+    path->cost = 0;
+    path->der = 0;
+    return path;
+}
+
+void deletePath(path_type *path) {
+    deleteArcList(path->arcs);
+    deleteScalar(path);
+}
+
+void displayPath(path_type *path) {
+    printf("Path cost and derivative %f %f\n", path->cost, path->der);
+    displayArcList(path->arcs);
+}
+
+void displayPathCompact(int minVerbosity, path_type *path) {
+    arcListElt *curArc = path->arcs->head;
+    displayMessage(minVerbosity, "[");
+    if (curArc != NULL) displayMessage(minVerbosity, "%ld", curArc->arc->tail);
+    while (curArc != NULL) {
+        displayMessage(minVerbosity, ",%ld", curArc->arc->head);
+        curArc = curArc->next;
+    }
+    displayMessage(minVerbosity, "]");
+}
+
+bool comparePaths(path_type *path1, path_type *path2) {
+    arcListElt *arc1 = path1->arcs->head, *arc2 = path2->arcs->head;
+    for (arc1 = path1->arcs->head, arc2 = path2->arcs->head;
+            !(arc1 == NULL && arc2 == NULL);
+            arc1 = arc1->next, arc2 = arc2->next) {
+        if (arc1 == NULL || arc2 == NULL) return FALSE; // Unequal path lengths
+        if (arc1->arc != arc2->arc) return FALSE; // Non-matching arcs
+    }
+    return TRUE;
+}
+
+/*
+pathSets are collections of paths.
+*/
+
+pathSet *createPathSet() {
+    declareScalar(pathSet, newdll);
+    initializePathSet(newdll);
+    return newdll;
+}
+
+void initializePathSet(pathSet *list) {
+    list->head = NULL;
+    list->tail = NULL;
+    list->numPaths = 0;
+}
+
+bool pathsEqual(arcList *path1, arcList *path2) {
+    arcListElt *curarc1, *curarc2;
+    curarc1 = path1->head;
+    curarc2 = path2->head;
+    while (curarc1 != NULL && curarc2 != NULL) {
+        if (curarc1->arc->head != curarc2->arc->head) return FALSE;
+        if (curarc1->arc->tail != curarc2->arc->tail) return FALSE;
+        curarc1 = curarc1->next;
+        curarc2 = curarc2->next;
+    }
+    return TRUE;
+}
+
+pathSetElt *insertPathSet(pathSet *list, path_type *value, pathSetElt *after) {
+    declareScalar(pathSetElt, newNode);
+    newNode->path = value;
+    if (after != NULL) {
+        newNode->prev = after;
+        newNode->next = after->next;
+        if (list->tail != after) 
+            newNode->next->prev = newNode; 
+        else 
+            list->tail = newNode;
+        after->next = newNode;
+    } else {
+        newNode->prev = NULL;
+        newNode->next = list->head;
+        if (list->tail != after) 
+            newNode->next->prev = newNode; 
+        else 
+            list->tail = newNode;
+        list->head = newNode;
+    }
+    list->numPaths++;
+    return newNode;
+}
+
+void clearPathSet(pathSet *list) {
+    while (list->head != NULL)
+        deletePathSetElt(list, list->tail);
+}
+
+void deletePathSet(pathSet *list) {
+    clearPathSet(list);
+    deleteScalar(list);
+}
+
+
+void deletePathSetElt(pathSet *list, pathSetElt *elt) {
+   fatalError("deletePathSetElt not fully implemented yet.");
+/*    clearArcList(elt->arcs);
+    deleteScalar(elt->arcs);
+    if (list->tail != elt) {
+        if (list->head != elt) elt->prev->next = elt->next; 
+        else list->head = elt->next;
+        elt->next->prev = elt->prev;
+    } else {
+        list->tail = elt->prev;
+        if (list->head != elt) elt->prev->next = elt->next; 
+        else list->head = elt->next;
+    } */
+    deleteScalar(elt);
+    list->numPaths--; 
+}
+
+
+void displayPathSet(pathSet *list) {
+    printf("BEGINNING PATH SET DISPLAY\n");
+    pathSetElt *curnode = list->head;
+    while (curnode != NULL) {
+        displayPath(curnode->path);
+        curnode = curnode->next;
+    }
+    printf("END OF PATH SET DISPLAY\n");
+    waitForKey();
+}
+