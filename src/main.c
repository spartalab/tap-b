#include "main.h"

#ifdef PARALLELISM
    #ifdef _WIN32
        #include <windows.h>
    #elif MACOS
        #include <sys/param.h>
        #include <sys/sysctl.h>
    #else
        #include <unistd.h>
    #endif
#endif

int main(int argc, char* argv[]) {
    /* verbosity is a global variable controlling how much output to produce,
     * see utils.h for possible values*/
    //verbosity = FULL_DEBUG;
    verbosity = FULL_NOTIFICATIONS;
<<<<<<< HEAD
    #ifdef DEBUG_MODE
        debugFile = openFile("full_log.txt", "w");
    #endif
    /* Uncomment one of these, depending on whether you want to read a network
       in the TNTP format or the NCTCOG network specifically */

#if NCTCOG_ENABLED
//    main_NCTCOG(argc, argv);
    main_NCTCOGFW(argc, argv);
#else
     main_TNTP(argc, argv);
//    main_FWtest(argc, argv);
#endif


    #ifdef DEBUG_MODE
        fclose(debugFile);
    #endif

    return EXIT_SUCCESS;
}

void main_FWtest(int argc, char* argv[]) {
    verbosity = DEBUG;
    
    network_type *network = newScalar(network_type);
    CCparameters_type parameters = initializeCCparameters(CONJUGATE_FRANK_WOLFE);

#if PARALLELISM
    int numOfThreads = 0;
   if (argc != 4) {
    //    displayMessage(FULL_NOTIFICATIONS, "Threads were not defined, we will define the num of threads based on the number of available cores.\n");
       displayMessage(FULL_NOTIFICATIONS, "Number of available cores: %d\n", getNumCores());
       numOfThreads = getNumCores();
   } else {
       numOfThreads = atoi(argv[argc - 1]);
   }
#else
    if (argc != 3)
        fatalError("Must specify two arguments\n\nUsage: tap "
                   "networkfile demandfile\n");

#endif

#if PARALLELISM
    parameters.numThreads = numOfThreads;
   if(parameters.numThreads < 1 || parameters.numThreads > 64) {
       fatalError("Invalid number of threads: %d must be between 1 and 64", parameters.numThreads);
   }
   if (argc != 4) {
       readOBANetwork(network, argv[1], argv + 2, argc - 2,
                      parameters.demandMultiplier);
   } else {
       readOBANetwork(network, argv[1], argv + 2, argc - 3,
                      parameters.demandMultiplier);
   }
#else
    readOBANetwork(network, argv[1], argv + 2, argc - 2,
                   parameters.demandMultiplier);
#endif
    parameters.convergenceGap = 1e-4;
    parameters.maxLineSearchIterations = 1;
    displayMessage(FULL_NOTIFICATIONS, "Starting Frank-Wolfe Variation Algorithm...\n");

    convexCombinations(network, &parameters);

    writeNetworkFlows(network, parameters.flowsFile);
    deleteNetwork(network);
}

void main_TNTP(int argc, char* argv[]) {
   network_type *network = newScalar(network_type);
   algorithmBParameters_type Bparameters = initializeAlgorithmBParameters();


#if PARALLELISM
   int numOfThreads = 0;
  if (argc < 5)
    fatalError("Must specify at least four arguments\n\nUsage: tap gap num_classes "
               "networkfile demandfiles [num_threads]\n");
   if (argc == atoi(argv[2]) + 4) {
       displayMessage(FULL_NOTIFICATIONS, "Threads were not defined, we will define the num of threads based on the number of available cores.\n");
       displayMessage(FULL_NOTIFICATIONS, "Number of available cores: %d\n", getNumCores());
       numOfThreads = getNumCores();
     if (argc-4 != atoi(argv[2]))
        fatalError("Number of classes must match number of input demand files");
   } else {
      if (argc-5 != atoi(argv[2]))
        fatalError("Number of classes must match number of input demand files");
      numOfThreads = atoi(argv[argc-1]);
   }
   Bparameters.numThreads = numOfThreads;
   if(Bparameters.numThreads < 1 || Bparameters.numThreads > 64) {
       fatalError("Invalid number of threads: %d must be between 1 and 64", Bparameters.numThreads);
   }
   else {
    //   displayMessage(FULL_NOTIFICATIONS, "Number of threads: %d\n", numOfThreads);
   }
#else
   if (argc < 5)
        fatalError("Must specify at least four arguments\n\nUsage: tap gap num_classes "
                   "networkfile demandfile\n");
   if (argc-4 != atoi(argv[2]))
        fatalError("Number of classes must match number of input demand files");
=======
    network_type *network;
#ifdef DEBUG_MODE
    debugFile = openFile("full_log.txt", "w");
>>>>>>> 12aba4bc
#endif

    algorithmBParameters_type Bparameters = initializeAlgorithmBParameters();
    if (argc != 2)
        fatalError("Must specify exactly one parameter (parameters file).\n");
    network = readParametersFile(&Bparameters, argv[1]);
    AlgorithmB(network, &Bparameters);
    if (network->numClasses == 1) {
        writeNetworkFlows(network, Bparameters.flowsFile);
    } else {
        writeMulticlassFlows(network, Bparameters.flowsFile);
    }
    displayMessage(FULL_NOTIFICATIONS, "Aggregate TSTT: %f\n", TSTT(network));
    deleteNetwork(network);

#ifdef DEBUG_MODE
    fclose(debugFile);
#endif

    return EXIT_SUCCESS;
}<|MERGE_RESOLUTION|>--- conflicted
+++ resolved
@@ -16,116 +16,9 @@
      * see utils.h for possible values*/
     //verbosity = FULL_DEBUG;
     verbosity = FULL_NOTIFICATIONS;
-<<<<<<< HEAD
-    #ifdef DEBUG_MODE
-        debugFile = openFile("full_log.txt", "w");
-    #endif
-    /* Uncomment one of these, depending on whether you want to read a network
-       in the TNTP format or the NCTCOG network specifically */
-
-#if NCTCOG_ENABLED
-//    main_NCTCOG(argc, argv);
-    main_NCTCOGFW(argc, argv);
-#else
-     main_TNTP(argc, argv);
-//    main_FWtest(argc, argv);
-#endif
-
-
-    #ifdef DEBUG_MODE
-        fclose(debugFile);
-    #endif
-
-    return EXIT_SUCCESS;
-}
-
-void main_FWtest(int argc, char* argv[]) {
-    verbosity = DEBUG;
-    
-    network_type *network = newScalar(network_type);
-    CCparameters_type parameters = initializeCCparameters(CONJUGATE_FRANK_WOLFE);
-
-#if PARALLELISM
-    int numOfThreads = 0;
-   if (argc != 4) {
-    //    displayMessage(FULL_NOTIFICATIONS, "Threads were not defined, we will define the num of threads based on the number of available cores.\n");
-       displayMessage(FULL_NOTIFICATIONS, "Number of available cores: %d\n", getNumCores());
-       numOfThreads = getNumCores();
-   } else {
-       numOfThreads = atoi(argv[argc - 1]);
-   }
-#else
-    if (argc != 3)
-        fatalError("Must specify two arguments\n\nUsage: tap "
-                   "networkfile demandfile\n");
-
-#endif
-
-#if PARALLELISM
-    parameters.numThreads = numOfThreads;
-   if(parameters.numThreads < 1 || parameters.numThreads > 64) {
-       fatalError("Invalid number of threads: %d must be between 1 and 64", parameters.numThreads);
-   }
-   if (argc != 4) {
-       readOBANetwork(network, argv[1], argv + 2, argc - 2,
-                      parameters.demandMultiplier);
-   } else {
-       readOBANetwork(network, argv[1], argv + 2, argc - 3,
-                      parameters.demandMultiplier);
-   }
-#else
-    readOBANetwork(network, argv[1], argv + 2, argc - 2,
-                   parameters.demandMultiplier);
-#endif
-    parameters.convergenceGap = 1e-4;
-    parameters.maxLineSearchIterations = 1;
-    displayMessage(FULL_NOTIFICATIONS, "Starting Frank-Wolfe Variation Algorithm...\n");
-
-    convexCombinations(network, &parameters);
-
-    writeNetworkFlows(network, parameters.flowsFile);
-    deleteNetwork(network);
-}
-
-void main_TNTP(int argc, char* argv[]) {
-   network_type *network = newScalar(network_type);
-   algorithmBParameters_type Bparameters = initializeAlgorithmBParameters();
-
-
-#if PARALLELISM
-   int numOfThreads = 0;
-  if (argc < 5)
-    fatalError("Must specify at least four arguments\n\nUsage: tap gap num_classes "
-               "networkfile demandfiles [num_threads]\n");
-   if (argc == atoi(argv[2]) + 4) {
-       displayMessage(FULL_NOTIFICATIONS, "Threads were not defined, we will define the num of threads based on the number of available cores.\n");
-       displayMessage(FULL_NOTIFICATIONS, "Number of available cores: %d\n", getNumCores());
-       numOfThreads = getNumCores();
-     if (argc-4 != atoi(argv[2]))
-        fatalError("Number of classes must match number of input demand files");
-   } else {
-      if (argc-5 != atoi(argv[2]))
-        fatalError("Number of classes must match number of input demand files");
-      numOfThreads = atoi(argv[argc-1]);
-   }
-   Bparameters.numThreads = numOfThreads;
-   if(Bparameters.numThreads < 1 || Bparameters.numThreads > 64) {
-       fatalError("Invalid number of threads: %d must be between 1 and 64", Bparameters.numThreads);
-   }
-   else {
-    //   displayMessage(FULL_NOTIFICATIONS, "Number of threads: %d\n", numOfThreads);
-   }
-#else
-   if (argc < 5)
-        fatalError("Must specify at least four arguments\n\nUsage: tap gap num_classes "
-                   "networkfile demandfile\n");
-   if (argc-4 != atoi(argv[2]))
-        fatalError("Number of classes must match number of input demand files");
-=======
     network_type *network;
 #ifdef DEBUG_MODE
     debugFile = openFile("full_log.txt", "w");
->>>>>>> 12aba4bc
 #endif
 
     algorithmBParameters_type Bparameters = initializeAlgorithmBParameters();
