<<<<<<< HEAD
#include "main.h"
#ifdef _WIN32
#include <windows.h>
#elif MACOS
#include <sys/param.h>
#include <sys/sysctl.h>
#else
#include <unistd.h>
#endif

/* Code indepdent taken from Stack Overflow (https://stackoverflow.com/a/3006416) */
int getNumCores() {
#ifdef WIN32
    SYSTEM_INFO sysinfo;
    GetSystemInfo(&sysinfo);
    return sysinfo.dwNumberOfProcessors;
#elif MACOS
    int nm[2];
    size_t len = 4;
    uint32_t count;

    nm[0] = CTL_HW; nm[1] = HW_AVAILCPU;
    sysctl(nm, 2, &count, &len, NULL, 0);

    if(count < 1) {
        nm[1] = HW_NCPU;
        sysctl(nm, 2, &count, &len, NULL, 0);
        if(count < 1) { count = 1; }
    }
    return count;
#else
    return sysconf(_SC_NPROCESSORS_ONLN);
#endif
}

int main(int argc, char* argv[]) {
    /* verbosity is a global variable controlling how much output to produce,
     * see utils.h for possible values*/
    verbosity = FULL_NOTIFICATIONS;
    #ifdef DEBUG_MODE
        debugFile = openFile("full_log.txt", "w");
    #endif
#if PARALLELISM
    int numOfThreads = 0;
    if (argc != 4) {
        displayMessage(FULL_NOTIFICATIONS, "Threads were not defined, we will define the num of threads based on the number of available cores.\n");
        displayMessage(FULL_NOTIFICATIONS, "Number of available cores: %d\n", getNumCores());
        numOfThreads = getNumCores();
    } else {
        numOfThreads = atoi(argv[3]);
    }
#else
    if (argc != 3)
         fatalError("Must specify two arguments\n\nUsage: tap "
                    "networkfile demandfile\n");

#endif
    network_type *network = newScalar(network_type);

    algorithmBParameters_type Bparameters = initializeAlgorithmBParameters();

#if PARALLELISM
    Bparameters.numThreads = numOfThreads;
    if(Bparameters.numThreads < 1 || Bparameters.numThreads > 64) {
        fatalError("Invalid number of threads: %d must be between 1 and 64", Bparameters.numThreads);
    }
#endif
    readOBANetwork(network, argv[1], argv[2]);

    makeStronglyConnectedNetwork(network); /* Check connectivity */

    displayMessage(FULL_NOTIFICATIONS, "Starting Algorithm B...\n");
    Bparameters.convergenceGap = 1e-14;
    Bparameters.maxIterations = 1000;
    Bparameters.maxTime = 3600;
    Bparameters.gapFunction = RELATIVE_GAP_1;

    AlgorithmB(network, &Bparameters);

    deleteNetwork(network);

    #ifdef DEBUG_MODE
        fclose(debugFile);
    #endif

    return EXIT_SUCCESS;
}
=======
#include "main.h"

int main(int argc, char* argv[]) {
    /* verbosity is a global variable controlling how much output to produce,
     * see utils.h for possible values*/
    verbosity = FULL_NOTIFICATIONS;
    #ifdef DEBUG_MODE
        debugFile = openFile("full_log.txt", "w");
    #endif
 
    /* Uncomment one of these, depending on whether you want to read a network
       in the TNTP format or the NCTCOG network specifically */
    main_TNTP(argc, argv);
    //main_NCTCOG(argc, argv);                    

    #ifdef DEBUG_MODE
        fclose(debugFile);
    #endif

    return EXIT_SUCCESS;
}


void main_TNTP(int argc, char* argv[]) {
    network_type *network = newScalar(network_type);
    algorithmBParameters_type Bparameters = initializeAlgorithmBParameters();
    readOBANetwork(network, argv[1], argv + 2, argc - 2, &Bparameters);    

    if (argc < 3) 
         fatalError("Must specify at least two arguments\n\nUsage:\n "
                    "networkfile demandfile    for 1-class TNTP files\n"
                    "networkfile demandfiles... for multiclass TNTP\n");
                        
    /* Default: one batch */
    setBatches(network, network->numOrigins);
    
    displayMessage(FULL_NOTIFICATIONS, "Starting Algorithm B...\n");
    Bparameters.convergenceGap = 1e-14; 
    Bparameters.maxIterations = 99; 
    Bparameters.maxTime = 3600;
    Bparameters.warmStart = FALSE;
    Bparameters.gapFunction = RELATIVE_GAP_1;

    AlgorithmB(network, &Bparameters);
    writeNetworkFlows(network, Bparameters.flowsFile);
    deleteNetwork(network); 
}

void main_NCTCOG(int argc, char* argv[]) {
    network_type *network = newScalar(network_type);
    algorithmBParameters_type Bparameters = initializeAlgorithmBParameters();
    
    if (argc != 3)
        fatalError("Must specify three arguments for NCTCOG:\n\n"
                   "networkfile triptable convertertable\n\n"
                   "-network file has link data\n"
                   "-triptable has the OD matrix in CSV form\n"
                   "-convertertable translates wrap IDs to TAP-B\n");
        
    
    /* Uncomment the following line to read demand file afresh (rather than
     * from the pre-read binary matrices */
    readNCTCOGNetwork(network, argv[1], argv[2], argv[3]);
    
    /* Uncomment the following line to read archived binary OD matrices */
    /* readNCTCOGNetwork(network, argv[1], NULL, argv[3]); */
    
    /* Default batching for NCTCOG: one per *class* */
    setBatches(network, network->numZones);        
    
    displayMessage(FULL_NOTIFICATIONS, "Starting Algorithm B...\n");
    Bparameters.convergenceGap = 1e-14; 
    Bparameters.maxIterations = 5; 
    Bparameters.maxTime = 3600;
    
    Bparameters.warmStart = FALSE;
    Bparameters.calculateBeckmann = FALSE; /* Expensive with conic functions */
    Bparameters.gapFunction = RELATIVE_GAP_1;
    
    AlgorithmB(network, &Bparameters);
    writeNetworkFlows(network, Bparameters.flowsFile);
    deleteNetwork(network);     
}

/*
setBatches: Re-partitions the network into origin batches of the given
size.  This should NEVER be called during the middle of a run, or
unpredictable things may happen. 

As a result, we write the binary matrices HERE.  
*/
void setBatches(network_type *network, int batchSize) {
    network->batchSize = batchSize;
    network->numBatches = (network->numOrigins - 1) / batchSize + 1;
    network->curBatch = 0;

    writeBinaryMatrices(network);    
}

/*
 * CURRENTLY NOT USED since we can now read full NCTCOG.
 *
 * Full version of NCTCOG network not currently available.  So make it from
 * a previously-aggregated version:
 *  1. Multiply # origins by 10 (for 10 classes)
 *  2. Split each OD pair into 10 even parts
 *  3. Assign each class a particular VOT
 *  4. Assign each link a toll equal to its free-flow time.
 *
 * We assume that the NCTCOG network was read in SDB format, not TNTP.
 */
#define NCTCOG_CLASSES 10
#define MAX_VOT 1.0
void inferNCTCOGNetwork(network_type *network) {
    int ij, r, s, c, origin;
    double **newDemand;

    /* 1. Create more classes */
    network->numOrigins = network->numZones * NCTCOG_CLASSES;
    network->numClasses = NCTCOG_CLASSES;
    newDemand = newMatrix(network->numOrigins, network->numZones, double);

    /* 2. Split OD matrix */
    for (r = 0; r < network->numZones; r++) {
        for (s = 0; s < network->numZones; s++) {
            for (c = 0; c < NCTCOG_CLASSES; c++) {
                origin = nodeclass2origin(network, r, c);
                newDemand[origin][s] = network->demand[r][s] / NCTCOG_CLASSES;
            }
        }
    }
    free(network->demand);
    network->demand = newDemand;
    
    /* 3. Set class VOTs */
    network->tollFactor = newVector(NCTCOG_CLASSES, double);
    network->distanceFactor = newVector(NCTCOG_CLASSES, double);
    for (c = 0; c < network->numClasses; c++) {
        network->tollFactor[c] = MAX_VOT * c / NCTCOG_CLASSES;
        network->distanceFactor[c] = 0;
    }

    /* 4.Set link toll to free-flow time and do other needful link things */
    for (ij = 0; ij < network->numArcs; ij++) {
        network->arcs[ij].toll = network->arcs[ij].freeFlowTime;
        network->arcs[ij].length = 0;
        free(network->arcs[ij].classFlow);
        network->arcs[ij].classFlow = newVector(NCTCOG_CLASSES, double);
        for (c = 0; c < network->numClasses; c++) {
            network->arcs[ij].classFlow[c] = 0;
        }
    }


}
>>>>>>> b1309e9a
<|MERGE_RESOLUTION|>--- conflicted
+++ resolved
@@ -1,245 +1,208 @@
-<<<<<<< HEAD
-#include "main.h"
-#ifdef _WIN32
-#include <windows.h>
-#elif MACOS
-#include <sys/param.h>
-#include <sys/sysctl.h>
-#else
-#include <unistd.h>
-#endif
-
-/* Code indepdent taken from Stack Overflow (https://stackoverflow.com/a/3006416) */
-int getNumCores() {
-#ifdef WIN32
-    SYSTEM_INFO sysinfo;
-    GetSystemInfo(&sysinfo);
-    return sysinfo.dwNumberOfProcessors;
-#elif MACOS
-    int nm[2];
-    size_t len = 4;
-    uint32_t count;
-
-    nm[0] = CTL_HW; nm[1] = HW_AVAILCPU;
-    sysctl(nm, 2, &count, &len, NULL, 0);
-
-    if(count < 1) {
-        nm[1] = HW_NCPU;
-        sysctl(nm, 2, &count, &len, NULL, 0);
-        if(count < 1) { count = 1; }
-    }
-    return count;
-#else
-    return sysconf(_SC_NPROCESSORS_ONLN);
-#endif
-}
-
-int main(int argc, char* argv[]) {
-    /* verbosity is a global variable controlling how much output to produce,
-     * see utils.h for possible values*/
-    verbosity = FULL_NOTIFICATIONS;
-    #ifdef DEBUG_MODE
-        debugFile = openFile("full_log.txt", "w");
-    #endif
-#if PARALLELISM
-    int numOfThreads = 0;
-    if (argc != 4) {
-        displayMessage(FULL_NOTIFICATIONS, "Threads were not defined, we will define the num of threads based on the number of available cores.\n");
-        displayMessage(FULL_NOTIFICATIONS, "Number of available cores: %d\n", getNumCores());
-        numOfThreads = getNumCores();
-    } else {
-        numOfThreads = atoi(argv[3]);
-    }
-#else
-    if (argc != 3)
-         fatalError("Must specify two arguments\n\nUsage: tap "
-                    "networkfile demandfile\n");
-
-#endif
-    network_type *network = newScalar(network_type);
-
-    algorithmBParameters_type Bparameters = initializeAlgorithmBParameters();
-
-#if PARALLELISM
-    Bparameters.numThreads = numOfThreads;
-    if(Bparameters.numThreads < 1 || Bparameters.numThreads > 64) {
-        fatalError("Invalid number of threads: %d must be between 1 and 64", Bparameters.numThreads);
-    }
-#endif
-    readOBANetwork(network, argv[1], argv[2]);
-
-    makeStronglyConnectedNetwork(network); /* Check connectivity */
-
-    displayMessage(FULL_NOTIFICATIONS, "Starting Algorithm B...\n");
-    Bparameters.convergenceGap = 1e-14;
-    Bparameters.maxIterations = 1000;
-    Bparameters.maxTime = 3600;
-    Bparameters.gapFunction = RELATIVE_GAP_1;
-
-    AlgorithmB(network, &Bparameters);
-
-    deleteNetwork(network);
-
-    #ifdef DEBUG_MODE
-        fclose(debugFile);
-    #endif
-
-    return EXIT_SUCCESS;
-}
-=======
-#include "main.h"
-
-int main(int argc, char* argv[]) {
-    /* verbosity is a global variable controlling how much output to produce,
-     * see utils.h for possible values*/
-    verbosity = FULL_NOTIFICATIONS;
-    #ifdef DEBUG_MODE
-        debugFile = openFile("full_log.txt", "w");
-    #endif
- 
-    /* Uncomment one of these, depending on whether you want to read a network
-       in the TNTP format or the NCTCOG network specifically */
-    main_TNTP(argc, argv);
-    //main_NCTCOG(argc, argv);                    
-
-    #ifdef DEBUG_MODE
-        fclose(debugFile);
-    #endif
-
-    return EXIT_SUCCESS;
-}
-
-
-void main_TNTP(int argc, char* argv[]) {
-    network_type *network = newScalar(network_type);
-    algorithmBParameters_type Bparameters = initializeAlgorithmBParameters();
-    readOBANetwork(network, argv[1], argv + 2, argc - 2, &Bparameters);    
-
-    if (argc < 3) 
-         fatalError("Must specify at least two arguments\n\nUsage:\n "
-                    "networkfile demandfile    for 1-class TNTP files\n"
-                    "networkfile demandfiles... for multiclass TNTP\n");
-                        
-    /* Default: one batch */
-    setBatches(network, network->numOrigins);
-    
-    displayMessage(FULL_NOTIFICATIONS, "Starting Algorithm B...\n");
-    Bparameters.convergenceGap = 1e-14; 
-    Bparameters.maxIterations = 99; 
-    Bparameters.maxTime = 3600;
-    Bparameters.warmStart = FALSE;
-    Bparameters.gapFunction = RELATIVE_GAP_1;
-
-    AlgorithmB(network, &Bparameters);
-    writeNetworkFlows(network, Bparameters.flowsFile);
-    deleteNetwork(network); 
-}
-
-void main_NCTCOG(int argc, char* argv[]) {
-    network_type *network = newScalar(network_type);
-    algorithmBParameters_type Bparameters = initializeAlgorithmBParameters();
-    
-    if (argc != 3)
-        fatalError("Must specify three arguments for NCTCOG:\n\n"
-                   "networkfile triptable convertertable\n\n"
-                   "-network file has link data\n"
-                   "-triptable has the OD matrix in CSV form\n"
-                   "-convertertable translates wrap IDs to TAP-B\n");
-        
-    
-    /* Uncomment the following line to read demand file afresh (rather than
-     * from the pre-read binary matrices */
-    readNCTCOGNetwork(network, argv[1], argv[2], argv[3]);
-    
-    /* Uncomment the following line to read archived binary OD matrices */
-    /* readNCTCOGNetwork(network, argv[1], NULL, argv[3]); */
-    
-    /* Default batching for NCTCOG: one per *class* */
-    setBatches(network, network->numZones);        
-    
-    displayMessage(FULL_NOTIFICATIONS, "Starting Algorithm B...\n");
-    Bparameters.convergenceGap = 1e-14; 
-    Bparameters.maxIterations = 5; 
-    Bparameters.maxTime = 3600;
-    
-    Bparameters.warmStart = FALSE;
-    Bparameters.calculateBeckmann = FALSE; /* Expensive with conic functions */
-    Bparameters.gapFunction = RELATIVE_GAP_1;
-    
-    AlgorithmB(network, &Bparameters);
-    writeNetworkFlows(network, Bparameters.flowsFile);
-    deleteNetwork(network);     
-}
-
-/*
-setBatches: Re-partitions the network into origin batches of the given
-size.  This should NEVER be called during the middle of a run, or
-unpredictable things may happen. 
-
-As a result, we write the binary matrices HERE.  
-*/
-void setBatches(network_type *network, int batchSize) {
-    network->batchSize = batchSize;
-    network->numBatches = (network->numOrigins - 1) / batchSize + 1;
-    network->curBatch = 0;
-
-    writeBinaryMatrices(network);    
-}
-
-/*
- * CURRENTLY NOT USED since we can now read full NCTCOG.
- *
- * Full version of NCTCOG network not currently available.  So make it from
- * a previously-aggregated version:
- *  1. Multiply # origins by 10 (for 10 classes)
- *  2. Split each OD pair into 10 even parts
- *  3. Assign each class a particular VOT
- *  4. Assign each link a toll equal to its free-flow time.
- *
- * We assume that the NCTCOG network was read in SDB format, not TNTP.
- */
-#define NCTCOG_CLASSES 10
-#define MAX_VOT 1.0
-void inferNCTCOGNetwork(network_type *network) {
-    int ij, r, s, c, origin;
-    double **newDemand;
-
-    /* 1. Create more classes */
-    network->numOrigins = network->numZones * NCTCOG_CLASSES;
-    network->numClasses = NCTCOG_CLASSES;
-    newDemand = newMatrix(network->numOrigins, network->numZones, double);
-
-    /* 2. Split OD matrix */
-    for (r = 0; r < network->numZones; r++) {
-        for (s = 0; s < network->numZones; s++) {
-            for (c = 0; c < NCTCOG_CLASSES; c++) {
-                origin = nodeclass2origin(network, r, c);
-                newDemand[origin][s] = network->demand[r][s] / NCTCOG_CLASSES;
-            }
-        }
-    }
-    free(network->demand);
-    network->demand = newDemand;
-    
-    /* 3. Set class VOTs */
-    network->tollFactor = newVector(NCTCOG_CLASSES, double);
-    network->distanceFactor = newVector(NCTCOG_CLASSES, double);
-    for (c = 0; c < network->numClasses; c++) {
-        network->tollFactor[c] = MAX_VOT * c / NCTCOG_CLASSES;
-        network->distanceFactor[c] = 0;
-    }
-
-    /* 4.Set link toll to free-flow time and do other needful link things */
-    for (ij = 0; ij < network->numArcs; ij++) {
-        network->arcs[ij].toll = network->arcs[ij].freeFlowTime;
-        network->arcs[ij].length = 0;
-        free(network->arcs[ij].classFlow);
-        network->arcs[ij].classFlow = newVector(NCTCOG_CLASSES, double);
-        for (c = 0; c < network->numClasses; c++) {
-            network->arcs[ij].classFlow[c] = 0;
-        }
-    }
-
-
-}
->>>>>>> b1309e9a
+#include "main.h"
+#ifdef _WIN32
+#include <windows.h>
+#elif MACOS
+#include <sys/param.h>
+#include <sys/sysctl.h>
+#else
+#include <unistd.h>
+#endif
+
+/* Code indepdent taken from Stack Overflow (https://stackoverflow.com/a/3006416) */
+int getNumCores() {
+#ifdef WIN32
+    SYSTEM_INFO sysinfo;
+    GetSystemInfo(&sysinfo);
+    return sysinfo.dwNumberOfProcessors;
+#elif MACOS
+    int nm[2];
+    size_t len = 4;
+    uint32_t count;
+
+    nm[0] = CTL_HW; nm[1] = HW_AVAILCPU;
+    sysctl(nm, 2, &count, &len, NULL, 0);
+
+    if(count < 1) {
+        nm[1] = HW_NCPU;
+        sysctl(nm, 2, &count, &len, NULL, 0);
+        if(count < 1) { count = 1; }
+    }
+    return count;
+#else
+    return sysconf(_SC_NPROCESSORS_ONLN);
+#endif
+}
+
+int main(int argc, char* argv[]) {
+    /* verbosity is a global variable controlling how much output to produce,
+     * see utils.h for possible values*/
+    verbosity = FULL_NOTIFICATIONS;
+    #ifdef DEBUG_MODE
+        debugFile = openFile("full_log.txt", "w");
+    #endif
+ 
+    /* Uncomment one of these, depending on whether you want to read a network
+       in the TNTP format or the NCTCOG network specifically */
+    main_TNTP(argc, argv);
+    //main_NCTCOG(argc, argv);                    
+
+    #ifdef DEBUG_MODE
+        fclose(debugFile);
+    #endif
+
+    return EXIT_SUCCESS;
+}
+
+
+void main_TNTP(int argc, char* argv[]) {
+    network_type *network = newScalar(network_type);
+    algorithmBParameters_type Bparameters = initializeAlgorithmBParameters();
+       
+
+#if PARALLELISM
+    int numOfThreads = 0;
+    if (argc != 4) {
+        displayMessage(FULL_NOTIFICATIONS, "Threads were not defined, we will define the num of threads based on the number of available cores.\n");
+        displayMessage(FULL_NOTIFICATIONS, "Number of available cores: %d\n", getNumCores());
+        numOfThreads = getNumCores();
+    } else {
+        numOfThreads = atoi(argv[3]);
+    }
+#else
+    if (argc != 3)
+         fatalError("Must specify two arguments\n\nUsage: tap "
+                    "networkfile demandfile\n");
+
+#endif
+
+#if PARALLELISM
+    Bparameters.numThreads = numOfThreads;
+    if(Bparameters.numThreads < 1 || Bparameters.numThreads > 64) {
+        fatalError("Invalid number of threads: %d must be between 1 and 64", Bparameters.numThreads);
+    }
+#endif
+
+    readOBANetwork(network, argv[1], argv + 2, argc - 2, &Bparameters); 
+    
+    /* Default: one batch */
+    setBatches(network, network->numOrigins);
+    
+    displayMessage(FULL_NOTIFICATIONS, "Starting Algorithm B...\n");
+    Bparameters.convergenceGap = 1e-14; 
+    Bparameters.maxIterations = 200; 
+    Bparameters.maxTime = 10000;
+    Bparameters.warmStart = FALSE;
+    Bparameters.gapFunction = RELATIVE_GAP_1;
+
+    AlgorithmB(network, &Bparameters);
+    writeNetworkFlows(network, Bparameters.flowsFile);
+    deleteNetwork(network); 
+}
+
+void main_NCTCOG(int argc, char* argv[]) {
+    network_type *network = newScalar(network_type);
+    algorithmBParameters_type Bparameters = initializeAlgorithmBParameters();
+    
+    if (argc != 3)
+        fatalError("Must specify three arguments for NCTCOG:\n\n"
+                   "networkfile triptable convertertable\n\n"
+                   "-network file has link data\n"
+                   "-triptable has the OD matrix in CSV form\n"
+                   "-convertertable translates wrap IDs to TAP-B\n");
+        
+    
+    /* Uncomment the following line to read demand file afresh (rather than
+     * from the pre-read binary matrices */
+    readNCTCOGNetwork(network, argv[1], argv[2], argv[3]);
+    
+    /* Uncomment the following line to read archived binary OD matrices */
+    /* readNCTCOGNetwork(network, argv[1], NULL, argv[3]); */
+    
+    /* Default batching for NCTCOG: one per *class* */
+    setBatches(network, network->numZones);        
+    
+    displayMessage(FULL_NOTIFICATIONS, "Starting Algorithm B...\n");
+    Bparameters.convergenceGap = 1e-14; 
+    Bparameters.maxIterations = 5; 
+    Bparameters.maxTime = 3600;
+    
+    Bparameters.warmStart = FALSE;
+    Bparameters.calculateBeckmann = FALSE; /* Expensive with conic functions */
+    Bparameters.gapFunction = RELATIVE_GAP_1;
+    
+    AlgorithmB(network, &Bparameters);
+    writeNetworkFlows(network, Bparameters.flowsFile);
+    deleteNetwork(network);     
+}
+
+/*
+setBatches: Re-partitions the network into origin batches of the given
+size.  This should NEVER be called during the middle of a run, or
+unpredictable things may happen. 
+
+As a result, we write the binary matrices HERE.  
+*/
+void setBatches(network_type *network, int batchSize) {
+    network->batchSize = batchSize;
+    network->numBatches = (network->numOrigins - 1) / batchSize + 1;
+    network->curBatch = 0;
+
+    writeBinaryMatrices(network);    
+}
+
+/*
+ * CURRENTLY NOT USED since we can now read full NCTCOG.
+ *
+ * Full version of NCTCOG network not currently available.  So make it from
+ * a previously-aggregated version:
+ *  1. Multiply # origins by 10 (for 10 classes)
+ *  2. Split each OD pair into 10 even parts
+ *  3. Assign each class a particular VOT
+ *  4. Assign each link a toll equal to its free-flow time.
+ *
+ * We assume that the NCTCOG network was read in SDB format, not TNTP.
+ */
+#define NCTCOG_CLASSES 10
+#define MAX_VOT 1.0
+void inferNCTCOGNetwork(network_type *network) {
+    int ij, r, s, c, origin;
+    double **newDemand;
+
+    /* 1. Create more classes */
+    network->numOrigins = network->numZones * NCTCOG_CLASSES;
+    network->numClasses = NCTCOG_CLASSES;
+    newDemand = newMatrix(network->numOrigins, network->numZones, double);
+
+    /* 2. Split OD matrix */
+    for (r = 0; r < network->numZones; r++) {
+        for (s = 0; s < network->numZones; s++) {
+            for (c = 0; c < NCTCOG_CLASSES; c++) {
+                origin = nodeclass2origin(network, r, c);
+                newDemand[origin][s] = network->demand[r][s] / NCTCOG_CLASSES;
+            }
+        }
+    }
+    free(network->demand);
+    network->demand = newDemand;
+    
+    /* 3. Set class VOTs */
+    network->tollFactor = newVector(NCTCOG_CLASSES, double);
+    network->distanceFactor = newVector(NCTCOG_CLASSES, double);
+    for (c = 0; c < network->numClasses; c++) {
+        network->tollFactor[c] = MAX_VOT * c / NCTCOG_CLASSES;
+        network->distanceFactor[c] = 0;
+    }
+
+    /* 4.Set link toll to free-flow time and do other needful link things */
+    for (ij = 0; ij < network->numArcs; ij++) {
+        network->arcs[ij].toll = network->arcs[ij].freeFlowTime;
+        network->arcs[ij].length = 0;
+        free(network->arcs[ij].classFlow);
+        network->arcs[ij].classFlow = newVector(NCTCOG_CLASSES, double);
+        for (c = 0; c < network->numClasses; c++) {
+            network->arcs[ij].classFlow[c] = 0;
+        }
+    }
+
+
+}