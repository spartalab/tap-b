--- conflicted
+++ resolved
@@ -239,27 +239,15 @@
     der += arc->freeFlowTime * (oldRoot_prime + arc->a * x_prime);
 
     /* Add signalized delay */
-<<<<<<< HEAD
-    if (arc->flow/arc->saturationFlow <= 0.875) {
-        der += (arc->sParam * v_s_prime )/ ((1 - v_s) * (1 - v_s));
-    } else if (arc->flow/arc->saturationFlow < 0.925) {
-        der += (arc->CC + v_s *
-                          (2 * arc->CB + v_s * 3 *arc->CA)) * v_s_prime;
-=======
     if (v_s <= 0.875) {
         der += (arc->sParam * v_s_prime )/ ((1 - v_s) * (1 - v_s));
     } else if (v_s < 0.925) {
         der += (arc->CC + v_s *
                  (2 * arc->CB + v_s * 3 *arc->CA)) * v_s_prime;
->>>>>>> 4ebc5c3b
     }
 
     /* Add unsignalized delay */
     der += arc->u * x_prime;
-<<<<<<< HEAD
-
-=======
->>>>>>> 4ebc5c3b
     if (isnan(der)) displayMessage(FULL_NOTIFICATIONS, "Infinite derivative %f resulted on link with idx: %d and flow: %f\n", der, arc->ID, arc->flow);
 //    if (der <= 0) displayMessage(FULL_NOTIFICATIONS, "negative derivative %f resulted on link with idx: %d and flow: %f\n", der, arc->ID, arc->flow);
     return der;
@@ -565,4 +553,3 @@
     deleteVector(backnode);
     deleteVector(forwardnode);
 }
-
