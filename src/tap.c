/*
   This file contains routines applicable across many types of algorithms for
   traffic assignment: calculation of Beckmann function, gap functions
   (relative gap, average excess cost), evaluation of BPR functions, total
   system travel time, and so forth.
*/

#include "tap.h"
#if PARALLELISM
    #include "pthread.h"
#endif

//////////////////////////////////
// General network calculations //
//////////////////////////////////

/*
arcNumber converts a pointer to an arc to the index number for that arc; to do
this, the network struct needs to be passed aint with the arc pointer.
*/
int arcNumber(network_type *network, arc_type *arc) {
    return arc - network->arcs;
}

/*
BeckmannFunction calculates the Beckmann function for a network given its
current class-flows.  Specialized for NCTCOG.
*/
double BeckmannFunction(network_type *network) {
    double Beckmann = 0;
    int ij, c;
    for (ij = 0; ij < network->numArcs; ij++) {
        Beckmann += network->arcs[ij].calculateInt(&network->arcs[ij], FALSE);
        for (c = 0; c < network->numClasses; c++) {
            Beckmann += network->arcs[ij].classFlow[c]
                       * network->arcs[ij].classCost[c];
        }
    }
    return Beckmann;
}

/*
calculateGap is a wrapper function for the various gap calculation functions.
Argument gapFunction indicates which function to call.  RELATIVE_GAP_1 is what
I taught you in class.  RELATIVE_GAP_2 is an alternative definition of relative
gap which appears sometimes in the literature.  AEC is average excess cost.
AEC_OB and MEC are other gap functions which I have not yet implemented.
*/
double calculateGap(network_type *network, gap_type gapFunction) {
    updateAllCosts(network);
    switch (gapFunction) {
        case RELATIVE_GAP_1: return relativeGap1(network); break;
        case RELATIVE_GAP_2: return relativeGap2(network); break;
        case AEC: return averageExcessCost(network); break;
        case AEC_OB: fatalError("Gap type AEC_OB not yet implemented."); break;
        case MEC: fatalError("Gap type MEC not yet implemented."); break;
        case PASS: return INFINITY; break;
        default: fatalError("Unknown gap type %d\n", gapFunction);
    }
    return IS_MISSING; /* This should never be reached; provided to eliminate
                          compiler warnings */
}

/* All these functions are commented out until the conic delay function has
 * been implemented. */

/*

*****
NOTE: linkCost is a legacy function not used in the current implementation.
*****

linkCost performs a link-specific calculation, specified by the argument
costFunction.  Most commonly used to evaluate a link performance function such
as the BPR function, but passing different costFunctions allows you to
calculate other quantities with the same function.  The following costFunctions
have been implemented thus far:
   BPR -- evaluates a BPR function using the arc'link s alpha and beta values,
          its capacity, and its current flow
   BPR_DER -- evaluates the *derivative* of the BPR function at the current
              flow (useful for Newton's method)
   BPR_INT -- evaluates the *integral* of the BPR function, between zero and
              the current flow (useful for Beckmann function!)
   SO_BPR -- evaluates the marginal cost of the link (flow + externality).  By
             using this instead of the BPR function, the system optimal
             assignment can be solved with the existing code and no other
             changes.
*/
double linkCost(arc_type *arc, cost_type costFunction) {
   if (arc->capacity <= 0)
       return INFINITY; /* Protect against division by zero */
    switch (costFunction) {
    case BPR:
      if (arc->flow <= 0)
          return arc->freeFlowTime + arc->fixedCost;
          // Protect against negative flow values and 0^0 errors
        return arc->fixedCost + arc->freeFlowTime *
            (1 + arc->alpha * pow(arc->flow / arc->capacity, arc->beta));
    case BPR_DER:
      if (arc->flow <= 0) { /* Protect against negative flow values and 0^0
                               errors */
         if (arc->beta != 1)
            return 0;
         else
            return arc->freeFlowTime * arc->alpha / arc->capacity;
      }
        return arc->freeFlowTime * arc->alpha * arc->beta / arc->capacity
            * pow(arc->flow / arc->capacity, arc->beta - 1);
    case BPR_INT:
      if (arc->flow <= 0) return 0; /* Protect against negative flow values and
                                       0^0 errors */
      return arc->flow * (arc->fixedCost + arc->freeFlowTime *
              (1 + arc->alpha / (arc->beta + 1) *
               pow(arc->flow / arc->capacity, arc->beta)));
    default:
        fatalError("Unknown cost function.");
        return IS_MISSING;
    }
}

/*
 * generalBPRcost -- Evaluates the BPR function for an arbitrary polynomial.
 */
double generalBPRcost(struct arc_type *arc) {
   if (arc->flow <= 0)
   // Protect against negative flow values and 0^0 errors
       return arc->freeFlowTime + arc->fixedCost;

   return arc->fixedCost + arc->freeFlowTime *
       (1 + arc->alpha * pow(arc->flow / arc->capacity, arc->beta));
}

/*
 * generalBPRder -- Evaluate derivative of an arbitrary polynomial BPR
 * function.
 */
double generalBPRder(struct arc_type *arc) {
   if (arc->flow <= 0) { /* Protect against negative flow values and 0^0
                            errors */
      if (arc->beta != 1)
         return 0;
      else
         return arc->freeFlowTime * arc->alpha / arc->capacity;
   }
    return arc->freeFlowTime * arc->alpha * arc->beta / arc->capacity
              * pow(arc->flow / arc->capacity, arc->beta - 1);
}

/*
 * generalBPRint -- Evaluate integral of an arbitrary polynomial BPR function.
 */
<<<<<<< HEAD
double generalBPRint(struct arc_type *arc) {
   if (arc->flow <= 0) return 0; /* Protect against negative flow values and
                                    0^0 errors */
   return arc->flow * (arc->fixedCost + arc->freeFlowTime *
           (1 + arc->alpha / (arc->beta + 1) *
=======
double generalBPRint(struct arc_type *arc, bool includeFixedCost) {
   if (arc->flow <= 0) return 0; /* Protect against negative flow values and 
                                    0^0 errors */
   return arc->flow * (includeFixedCost == TRUE ? arc->fixedCost : 0
           + arc->freeFlowTime * 
           (1 + arc->alpha / (arc->beta + 1) * 
>>>>>>> b1309e9a
            pow(arc->flow / arc->capacity, arc->beta)));
}

/* linearBPRcost/der/int -- Faster implementation for linear BPR functions. */
double linearBPRcost(struct arc_type *arc) {
   return arc->fixedCost + arc->freeFlowTime *
       (1 + arc->alpha * arc->flow / arc->capacity);
}

double linearBPRder(struct arc_type *arc) {
   return arc->freeFlowTime * arc->alpha / arc->capacity;
}

<<<<<<< HEAD
double linearBPRint(struct arc_type *arc) {
   return arc->flow * (arc->fixedCost + arc->freeFlowTime *
           (1 + arc->alpha / arc->capacity / 2));
=======
double linearBPRint(struct arc_type *arc, bool includeFixedCost) {
   return arc->flow * (includeFixedCost == TRUE ? arc->fixedCost : 0
           + arc->freeFlowTime * (1 + arc->alpha / arc->capacity / 2));
>>>>>>> b1309e9a
}

/* quarticBPRcost/der/int -- Faster implementation for 4th-power BPR functions
 */
double quarticBPRcost(struct arc_type *arc) {
   double y = arc->flow / arc->capacity;
   y *= y;
   y *= y;
   return arc->fixedCost + arc->freeFlowTime * (1 + arc->alpha * y);
}

double quarticBPRder(struct arc_type *arc) {
   double y = arc->flow / arc->capacity / arc->capacity;
   y *= y;
   y *= arc->flow;
   return 4 * arc->freeFlowTime * arc->alpha * y;

}

double quarticBPRint(struct arc_type *arc, bool includeFixedCost) {
   double y = arc->flow / arc->capacity;
   y *= y;
   y *= y;
<<<<<<< HEAD
   return arc->flow * (arc->fixedCost + arc->freeFlowTime *
           (1 + arc->alpha * y / 5));
=======
   return arc->flow * (includeFixedCost == TRUE ? arc->fixedCost : 0
           + arc->freeFlowTime * (1 + arc->alpha * y / 5));
}

double conicCost(struct arc_type *arc) {
    double time = arc->freeFlowTime + arc->fixedCost;
        
    arc->oldRoot = sqrt(arc->b * arc->b + arc->a * arc->a
                        * (1 - arc->flow/arc->capacity + arc->e)
                        * (1 - arc->flow/arc->capacity + arc->e));
    /* Add conic delay */
    time += arc->freeFlowTime *
            (arc->oldRoot -arc->h0
              + arc->a * arc->flow/arc->capacity );
    
    /* Add signalized delay */
    if (arc->flow/arc->saturationFlow <= 0.875) {
        time += arc->sParam / (1 - arc->flow/arc->saturationFlow);
    } else if (arc->flow/arc->saturationFlow < 0.925) {
        time += arc->CD + arc->flow/arc->saturationFlow *
                    (arc->CC + arc->flow/arc->saturationFlow *
                        (arc->CB + arc->flow/arc->saturationFlow * arc->CA));
    } else {
        time += arc->sParam / 0.1;
    }

    /* Add unsignalized delay */
        time += arc->m + arc->u * arc->flow/arc->capacity;
    
    return time;
}

/* Note: To save on computation time, the derivative re-uses the root last
 * calculated in the objective. */
double conicDer(struct arc_type *arc) {
    double der = 0;
    
    /* Start with conic part... use saved root */
    der += arc->a * arc->freeFlowTime / arc->capacity
           * (1 - arc->a*(1 - arc->flow/arc->capacity + arc->e) / arc->oldRoot);

    /* Add signalized delay */
    if (arc->flow/arc->saturationFlow <= 0.875) {
        der += arc->sParam / (arc->saturationFlow
                * (1 - arc->flow/arc->saturationFlow) 
                * (1 - arc->flow/arc->saturationFlow));
    } else if (arc->flow/arc->saturationFlow < 0.925) {
        der += (arc->CC + arc->flow/arc->saturationFlow *
                 (2 * arc->CB + arc->flow/arc->saturationFlow * 3 *arc->CA))
                 / arc->saturationFlow;
    }

    /* Add unsignalized delay */
    der += arc->u /arc->capacity;

    return der;
}

double conicInt(struct arc_type *arc, bool includeFixedCost) {
    fatalError("Conic integrals not yet implemented; set calculateBeckmann "
               "to FALSE in parameters.");
    /* Suppress compiler warning about unused arguments */
    displayMessage(FULL_DEBUG, "%p%d", arc, (int) includeFixedCost);
    return IS_MISSING;
>>>>>>> b1309e9a
}


/*
SPTT calculates the shortest-path travel time on the network, that is, the
total system travel time if everyone could be loaded on the current shortest
paths without changing the travel times.  This function actually re-solves
shortest paths for each origin, rather than using the OD cost field in the
network struct -- this allows SPTT to be calculated without changing any values
in the network, at the expense of a little more run time.
*/
double SPTT(network_type *network) {
    int r, j, c, originNode;
    double sptt = 0;
    declareVector(double, SPcosts, network->numNodes);
<<<<<<< HEAD
    declareVector(long, backnode, network->numNodes);
    declareVector(double, oldCosts, network->numArcs);
    for (i = 0; i < network->numArcs; i++) {
    // Save old costs (we will be using new ones based on costFunction)
      oldCosts[i] = network->arcs[i].cost;
      network->arcs[i].cost = network->arcs[i].calculateCost(&network->arcs[i]);
   }

    for (i = 0; i < network->numZones; i++) {
        BellmanFord(i, SPcosts, backnode, network, DEQUE);
        for (j = 0; j < network->numZones; j++) {
         if (SPcosts[j] > 9e9 && network->OD[i][j].demand > 0)
             displayMessage(LOW_NOTIFICATIONS, "%d -> %d: %f %f\n", i, j,
                     SPcosts[j], network->OD[i][j].demand);
            sptt += network->OD[i][j].demand * SPcosts[j];
=======
    for (r = 0; r < network->numOrigins; r++) {
        originNode = origin2node(network, r);
        c = origin2class(network, r);
        changeFixedCosts(network, c);
        BellmanFord_NoLabel(originNode, SPcosts, network, DEQUE, NULL, NULL);
        for (j = 0; j < network->numZones; j++) {
            sptt += network->demand[r][j] * SPcosts[j];
>>>>>>> b1309e9a
        }
    }
    deleteVector(SPcosts);
    return sptt;
}

#if PARALLELISM
#define SPTT_THREADS 12

struct thread_args {
    int id;
    int start;
    int num_points;
    network_type *network;
	long* backnode;
	double* SPcosts;
	double* threadSPTT;
};

void BellmanFord_par(struct thread_args* args) {
    int start = args->start;
    int end = args->num_points + start;
    int thread_id = args->id;
    double* SPcosts = args->SPcosts;
    long* backnode = args->backnode;
    double* threadSPTT = args->threadSPTT;
    network_type *network = args->network;
    if(thread_id == SPTT_THREADS - 1)
        end = network->numZones;
    for (; start < end; start++) {
        BellmanFord(start, SPcosts, backnode, network, DEQUE);
        for (int j = 0; j < network->numZones; j++) {
            if (SPcosts[j] > 9e9 && network->OD[start][j].demand > 0)
                displayMessage(LOW_NOTIFICATIONS, "%d -> %d: %f %f\n", start, j,
                        SPcosts[j], network->OD[start][j].demand);
            threadSPTT[thread_id] += network->OD[start][j].demand * SPcosts[j];
        }
    }
}
/*
SPTT_par calculates the shortest-path travel time on the network, that is, the
total system travel time if everyone could be loaded on the current shortest
paths without changing the travel times.  This function actually re-solves
shortest paths for each origin, rather than using the OD cost field in the
network struct -- this allows SPTT to be calculated without changing any values
in the network, at the expense of a little more run time.
*/
double SPTT_par(network_type *network) {
    long i;
    double sptt = 0;
    declareMatrix(double, SPcosts, SPTT_THREADS, network->numNodes);
    declareMatrix(long, backnode, SPTT_THREADS,network->numNodes);
    declareVector(double, oldCosts, network->numArcs);
    declareVector(double, threadSPTT, SPTT_THREADS);

    for (i = 0; i < network->numArcs; i++) {
    // Save old costs (we will be using new ones based on costFunction)
      oldCosts[i] = network->arcs[i].cost;
      network->arcs[i].cost = network->arcs[i].calculateCost(&network->arcs[i]);
   }

    pthread_t handles[SPTT_THREADS];
    struct thread_args args[SPTT_THREADS];
    int pointsPerThread = network->numZones/SPTT_THREADS;

    for (int j = 0; j < SPTT_THREADS; ++j) {
        args[j].id = j;
        args[j].start = pointsPerThread * j;
        args[j].num_points =  pointsPerThread;
        args[j].network = network;
        args[j].backnode = backnode[j];
        args[j].SPcosts = SPcosts[j];
        threadSPTT[j] = 0;
        args[j].threadSPTT = threadSPTT;
    }

    for (int j = 0; j < SPTT_THREADS; ++j) {
        pthread_create(&handles[j], NULL, (void* (*)(void*)) BellmanFord_par, &args[j]);
    }
    for(int i = 0; i < SPTT_THREADS; i++) {
        pthread_join(handles[i], NULL);
    }

    for (int i = 0; i < SPTT_THREADS; i++) {
        sptt += threadSPTT[i];
    }

    for (i = 0; i < network->numArcs; i++) // Restore old costs
      network->arcs[i].cost = oldCosts[i];
    deleteMatrix(SPcosts, SPTT_THREADS);
    deleteMatrix(backnode, SPTT_THREADS);
    deleteVector(oldCosts);
    deleteVector(threadSPTT);
    return sptt;
}
#endif

/*
TSTT calculates the total generalized cost on the network, that is, the dot
product of link cost and travel time.
*/
double TSTT(network_type *network) {
    double sum = 0;
<<<<<<< HEAD
    long i;
    for (i = 0; i < network->numArcs; i++)
        sum += network->arcs[i].flow *
            network->arcs[i].calculateCost(&network->arcs[i]);
   if (isnan(sum)) displayNetwork(DEBUG, network); /* Oops.  Indicates some
                   kind of numerical error (likely division by zero or 0^0) */
=======
    int c;
    for (c = 0; c < network->numClasses; c++) {
        sum += classGeneralizedCost(network, c);
    }
    if (isnan(sum)) displayNetwork(DEBUG, network); /* Oops.  Indicates some 
                    kind of numerical error (likely division by zero or 0^0) */
    return sum;
}

/*
classCost calculates cost, but ONLY for one specified class.  Note that the
given time/toll/distanceFactords do NOT need to be the same as that for the
class.  This gives flexibility in calculating total toll paid, total travel
time, total travel cost, etc.
*/
double classCost(network_type *network, int class, double timeFactor,
                 double tollFactor, double distanceFactor) {
    double sum = 0;
    int ij;
    
    for (ij = 0; ij < network->numArcs; ij++) {
        sum += network->arcs[ij].classFlow[class]
               * (timeFactor *
                    (network->arcs[ij].cost - network->arcs[ij].fixedCost)
                  + distanceFactor * network->arcs[ij].length
                  + tollFactor * network->arcs[ij].classToll[class]);
    }
    return sum;
}

/* 
The following are specific functions for common classCost calls
*/
double classRevenue(network_type *network, int class) {
    return classCost(network, class, 0, 1, 0);
}

double classDistance(network_type *network, int class) {
    return classCost(network, class, 0, 0, 1);
}

double classTravelTime(network_type *network, int class) {
    return classCost(network, class, 1, 0, 0);
}

double classGeneralizedCost(network_type *network, int class) {
    int ij;
    double sum = 0;
    changeFixedCosts(network, class);
    for (ij = 0; ij < network->numArcs; ij++) {
        sum += network->arcs[ij].classFlow[class] * network->arcs[ij].cost;
    }
>>>>>>> b1309e9a
    return sum;
}


/*
updateAllCosts recalculates and updates all link costs in the network,
according to costFunction
*/
void updateAllCosts(network_type *network) {
    int i;
    for (i = 0; i < network->numArcs; i++)
      network->arcs[i].cost=network->arcs[i].calculateCost(&network->arcs[i]);
}

/*
updateAllCostDers recalculates and updates all link derivatives in the network,
according to derFunction
*/
void updateAllCostDers(network_type *network) {
    int i;
    for (i = 0; i < network->numArcs; i++)
      network->arcs[i].der = network->arcs[i].calculateDer(&network->arcs[i]);
}

///////////////////
// GAP FUNCTIONS //
///////////////////

/*
averageExcessCost calculates the difference between TSTT and SPTT, normalized
by total demand in the network.
*/
double averageExcessCost(network_type *network) {
#if PARALLELISM
    double sptt = SPTT_par(network);
#else
    double sptt = SPTT(network);
#endif
    double tstt = TSTT(network);
    if (tstt < sptt) warning(LOW_NOTIFICATIONS, "Negative gap.  TSTT and SPTT "
                                                "are %f %f\n", tstt, sptt);
    return ((tstt - sptt) / network->totalODFlow);
}

/*
relativeGap1 calculates the ratio between (TSTT - SPTT) and SPTT.
*/
double relativeGap1(network_type *network) {
#if PARALLELISM
    double sptt = SPTT_par(network);
#else
    double sptt = SPTT(network);
#endif
    double tstt = TSTT(network);
    displayMessage(DEBUG, "Current relative gap:\nCurrent TSTT: %f\nShortest "
                          "path TSTT: %f\n", tstt, sptt);
    if (tstt < sptt) warning(LOW_NOTIFICATIONS, "Negative gap.  TSTT and "
                                              "denom are %f %f\n", tstt, sptt);
    return (tstt / sptt - 1);
}

/*
relativeGap2 calculates the ratio between the current value of the Beckmann
function and a lower bound on the optimal value of the Beckmann function, which
is calculated using convexity: the tangent plane at any point always
underestimates the true value of the Beckmann function, and one such value is
given by the current value of the Beckmann function, minus (TSTT - SPTT).
(This is because the gradient of the Beckmann function is just the current link
travel times; evaluating the tangent plane approximation at the target link
flow solution x* gives this formula.)  Since any lower bound will do, this
function stores the best lower bound seen thus far.
*/
double relativeGap2(network_type *network) {
#if PARALLELISM
    double sptt = SPTT_par(network);
#else
    double sptt = SPTT(network);
#endif
    double tstt = TSTT(network);

    // Warning: This is a hack and will give incorrect values if relativeGap2
    // is used with a non-BPR function.  TODO: Fix later
    network->beckmann = BeckmannFunction(network);
    network->beckmannLB = min(network->beckmannLB, network->beckmann + sptt -
                                                   tstt);
    displayMessage(DEBUG, "Current relative gap:\nCurrent TSTT: %f\nShortest "
            "path TSTT: %f\n", tstt, sptt);
    return (network->beckmann / network->beckmannLB - 1);
}


/*
makeStronglyConnectedNetwork creates artificial links, if needed, to ensure
that every link in the network is reachable from every other.  It does this by
calling 'search' in both the forward and reverse directions from an arbitrarily
chosen node (the one with the highest index), call this node *.  Artificial
links are created to and from * and any nodes which cannot be found from these
searches.  As a result, the network becomes strongly connected: any two nodes
are at least reachable through the path i -> * -> j.  The freeFlowTime (and
various other parameters) on these links are set equal to the symbolic constant
ARTIFICIAL, which should be set high enough that the links will not be used.
*/
void makeStronglyConnectedNetwork(network_type *network) {
    int c, i, j;
    declareVector(int, order, network->numNodes);
    declareVector(int, backnode, network->numNodes);
    declareVector(int, forwardnode, network->numNodes);

   /* Run forward and reverse searches to see what links must be created */
    search(network->numNodes - 1, order, backnode, network, FIFO, FORWARD);
    search(network->numNodes - 1, order, forwardnode, network, FIFO, REVERSE);

    int newArcs = 0;
    for (i = 0; i < network->numNodes; i++) {
        if (backnode[i] == NO_PATH_EXISTS) newArcs++;
        if (forwardnode[i] == NO_PATH_EXISTS) newArcs++;
    }
    if (newArcs == 0) { /* Nothing to do, network is already strongly
                           connected, so clean up/return */
        deleteVector(order);
        deleteVector(backnode);
        deleteVector(forwardnode);
        return;
    }

   /* Create new arc vector, with all the old ones plus the new artificial
    * links */
    displayMessage(FULL_NOTIFICATIONS, "Warning: Creating %d artifical arcs "
            "to ensure strong connectivity.\n", newArcs);
    declareVector(arc_type, newArcVector, network->numArcs + newArcs);
    for (i = 0; i < network->numArcs; i++) {
        newArcVector[i] = network->arcs[i];
    }
    for (j = 0; j < network->numNodes; j++) {
        if (backnode[j] == NO_PATH_EXISTS) {
<<<<<<< HEAD
            displayMessage(DEBUG, "Creating (%d,%d)\n", network->numNodes,
                           j + 1);
=======
            /*displayMessage(DEBUG, "Creating (%d,%d)\n", network->numNodes, 
                           j + 1);*/
>>>>>>> b1309e9a
            newArcVector[i].tail = network->numNodes - 1;
            newArcVector[i].head = j;
            newArcVector[i].alpha = 0;
            newArcVector[i].beta = 1;
            newArcVector[i].flow = 0;
            newArcVector[i].capacity = ARTIFICIAL;
            newArcVector[i].length = ARTIFICIAL;
            newArcVector[i].freeFlowTime = ARTIFICIAL;
<<<<<<< HEAD
           newArcVector[i].calculateCost = &linearBPRcost;
           newArcVector[i].calculateDer = &linearBPRder;
           newArcVector[i].calculateInt = &linearBPRint;
           newArcVector[i].cost = newArcVector[i].freeFlowTime;
=======
            newArcVector[i].calculateCost = &linearBPRcost;
            newArcVector[i].calculateDer = &linearBPRder;           
            newArcVector[i].calculateInt = &linearBPRint;        
            newArcVector[i].cost = newArcVector[i].freeFlowTime; 
            newArcVector[i].classFlow = newVector(network->numClasses, double);
            newArcVector[i].classCost = newVector(network->numClasses, double);
            newArcVector[i].classToll = newVector(network->numClasses, double);
            for (c = 0; c < network->numClasses; c++) {
                newArcVector[i].classFlow[c] = 0;
                newArcVector[i].classCost[c] = ARTIFICIAL; /* Ban trips... */
                newArcVector[i].classToll[c] = 0; /*...but protect revenue. */
            }
>>>>>>> b1309e9a
            i++;
        }
        if (forwardnode[j] == NO_PATH_EXISTS) {
            /*displayMessage(DEBUG, "Creating (%d,%d)\n", j + 1,
                           network->numNodes);*/
            newArcVector[i].tail = j;
            newArcVector[i].head = network->numNodes - 1;
            newArcVector[i].alpha = 0;
            newArcVector[i].beta = 1;
            newArcVector[i].flow = 0;
            newArcVector[i].capacity = ARTIFICIAL;
            newArcVector[i].length = ARTIFICIAL;
            newArcVector[i].freeFlowTime = ARTIFICIAL;
<<<<<<< HEAD
           newArcVector[i].calculateCost = &linearBPRcost;
           newArcVector[i].calculateDer = &linearBPRder;
           newArcVector[i].calculateInt = &linearBPRint;
           newArcVector[i].cost = newArcVector[i].freeFlowTime;
=======
            newArcVector[i].calculateCost = &linearBPRcost;
            newArcVector[i].calculateDer = &linearBPRder;           
            newArcVector[i].calculateInt = &linearBPRint;         
            newArcVector[i].cost = newArcVector[i].freeFlowTime;           
            newArcVector[i].classFlow = newVector(network->numClasses, double);
            newArcVector[i].classCost = newVector(network->numClasses, double);
            newArcVector[i].classToll = newVector(network->numClasses, double);
            for (c = 0; c < network->numClasses; c++) {
                newArcVector[i].classFlow[c] = 0;
                newArcVector[i].classCost[c] = ARTIFICIAL; /* Ban trips... */
                newArcVector[i].classToll[c] = 0; /*...but protect revenue. */
            }
>>>>>>> b1309e9a
            i++;
        }
    }
    deleteVector(network->arcs);

    network->numArcs += newArcs;
    network->arcs = newArcVector;

   /* Regenerate forward/reverse star lists */
    for (j = 0; j < network->numNodes; j++) {
        clearArcList(&(network->nodes[j].forwardStar));
        clearArcList(&(network->nodes[j].reverseStar));
    }
    finalizeNetwork(network);

   /* Clean up and return */
    deleteVector(order);
    deleteVector(backnode);
    deleteVector(forwardnode);
}

<|MERGE_RESOLUTION|>--- conflicted
+++ resolved
@@ -1,705 +1,537 @@
-/*
-   This file contains routines applicable across many types of algorithms for
-   traffic assignment: calculation of Beckmann function, gap functions
-   (relative gap, average excess cost), evaluation of BPR functions, total
-   system travel time, and so forth.
-*/
-
-#include "tap.h"
-#if PARALLELISM
-    #include "pthread.h"
-#endif
-
-//////////////////////////////////
-// General network calculations //
-//////////////////////////////////
-
-/*
-arcNumber converts a pointer to an arc to the index number for that arc; to do
-this, the network struct needs to be passed aint with the arc pointer.
-*/
-int arcNumber(network_type *network, arc_type *arc) {
-    return arc - network->arcs;
-}
-
-/*
-BeckmannFunction calculates the Beckmann function for a network given its
-current class-flows.  Specialized for NCTCOG.
-*/
-double BeckmannFunction(network_type *network) {
-    double Beckmann = 0;
-    int ij, c;
-    for (ij = 0; ij < network->numArcs; ij++) {
-        Beckmann += network->arcs[ij].calculateInt(&network->arcs[ij], FALSE);
-        for (c = 0; c < network->numClasses; c++) {
-            Beckmann += network->arcs[ij].classFlow[c]
-                       * network->arcs[ij].classCost[c];
-        }
-    }
-    return Beckmann;
-}
-
-/*
-calculateGap is a wrapper function for the various gap calculation functions.
-Argument gapFunction indicates which function to call.  RELATIVE_GAP_1 is what
-I taught you in class.  RELATIVE_GAP_2 is an alternative definition of relative
-gap which appears sometimes in the literature.  AEC is average excess cost.
-AEC_OB and MEC are other gap functions which I have not yet implemented.
-*/
-double calculateGap(network_type *network, gap_type gapFunction) {
-    updateAllCosts(network);
-    switch (gapFunction) {
-        case RELATIVE_GAP_1: return relativeGap1(network); break;
-        case RELATIVE_GAP_2: return relativeGap2(network); break;
-        case AEC: return averageExcessCost(network); break;
-        case AEC_OB: fatalError("Gap type AEC_OB not yet implemented."); break;
-        case MEC: fatalError("Gap type MEC not yet implemented."); break;
-        case PASS: return INFINITY; break;
-        default: fatalError("Unknown gap type %d\n", gapFunction);
-    }
-    return IS_MISSING; /* This should never be reached; provided to eliminate
-                          compiler warnings */
-}
-
-/* All these functions are commented out until the conic delay function has
- * been implemented. */
-
-/*
-
-*****
-NOTE: linkCost is a legacy function not used in the current implementation.
-*****
-
-linkCost performs a link-specific calculation, specified by the argument
-costFunction.  Most commonly used to evaluate a link performance function such
-as the BPR function, but passing different costFunctions allows you to
-calculate other quantities with the same function.  The following costFunctions
-have been implemented thus far:
-   BPR -- evaluates a BPR function using the arc'link s alpha and beta values,
-          its capacity, and its current flow
-   BPR_DER -- evaluates the *derivative* of the BPR function at the current
-              flow (useful for Newton's method)
-   BPR_INT -- evaluates the *integral* of the BPR function, between zero and
-              the current flow (useful for Beckmann function!)
-   SO_BPR -- evaluates the marginal cost of the link (flow + externality).  By
-             using this instead of the BPR function, the system optimal
-             assignment can be solved with the existing code and no other
-             changes.
-*/
-double linkCost(arc_type *arc, cost_type costFunction) {
-   if (arc->capacity <= 0)
-       return INFINITY; /* Protect against division by zero */
-    switch (costFunction) {
-    case BPR:
-      if (arc->flow <= 0)
-          return arc->freeFlowTime + arc->fixedCost;
-          // Protect against negative flow values and 0^0 errors
-        return arc->fixedCost + arc->freeFlowTime *
-            (1 + arc->alpha * pow(arc->flow / arc->capacity, arc->beta));
-    case BPR_DER:
-      if (arc->flow <= 0) { /* Protect against negative flow values and 0^0
-                               errors */
-         if (arc->beta != 1)
-            return 0;
-         else
-            return arc->freeFlowTime * arc->alpha / arc->capacity;
-      }
-        return arc->freeFlowTime * arc->alpha * arc->beta / arc->capacity
-            * pow(arc->flow / arc->capacity, arc->beta - 1);
-    case BPR_INT:
-      if (arc->flow <= 0) return 0; /* Protect against negative flow values and
-                                       0^0 errors */
-      return arc->flow * (arc->fixedCost + arc->freeFlowTime *
-              (1 + arc->alpha / (arc->beta + 1) *
-               pow(arc->flow / arc->capacity, arc->beta)));
-    default:
-        fatalError("Unknown cost function.");
-        return IS_MISSING;
-    }
-}
-
-/*
- * generalBPRcost -- Evaluates the BPR function for an arbitrary polynomial.
- */
-double generalBPRcost(struct arc_type *arc) {
-   if (arc->flow <= 0)
-   // Protect against negative flow values and 0^0 errors
-       return arc->freeFlowTime + arc->fixedCost;
-
-   return arc->fixedCost + arc->freeFlowTime *
-       (1 + arc->alpha * pow(arc->flow / arc->capacity, arc->beta));
-}
-
-/*
- * generalBPRder -- Evaluate derivative of an arbitrary polynomial BPR
- * function.
- */
-double generalBPRder(struct arc_type *arc) {
-   if (arc->flow <= 0) { /* Protect against negative flow values and 0^0
-                            errors */
-      if (arc->beta != 1)
-         return 0;
-      else
-         return arc->freeFlowTime * arc->alpha / arc->capacity;
-   }
-    return arc->freeFlowTime * arc->alpha * arc->beta / arc->capacity
-              * pow(arc->flow / arc->capacity, arc->beta - 1);
-}
-
-/*
- * generalBPRint -- Evaluate integral of an arbitrary polynomial BPR function.
- */
-<<<<<<< HEAD
-double generalBPRint(struct arc_type *arc) {
-   if (arc->flow <= 0) return 0; /* Protect against negative flow values and
-                                    0^0 errors */
-   return arc->flow * (arc->fixedCost + arc->freeFlowTime *
-           (1 + arc->alpha / (arc->beta + 1) *
-=======
-double generalBPRint(struct arc_type *arc, bool includeFixedCost) {
-   if (arc->flow <= 0) return 0; /* Protect against negative flow values and 
-                                    0^0 errors */
-   return arc->flow * (includeFixedCost == TRUE ? arc->fixedCost : 0
-           + arc->freeFlowTime * 
-           (1 + arc->alpha / (arc->beta + 1) * 
->>>>>>> b1309e9a
-            pow(arc->flow / arc->capacity, arc->beta)));
-}
-
-/* linearBPRcost/der/int -- Faster implementation for linear BPR functions. */
-double linearBPRcost(struct arc_type *arc) {
-   return arc->fixedCost + arc->freeFlowTime *
-       (1 + arc->alpha * arc->flow / arc->capacity);
-}
-
-double linearBPRder(struct arc_type *arc) {
-   return arc->freeFlowTime * arc->alpha / arc->capacity;
-}
-
-<<<<<<< HEAD
-double linearBPRint(struct arc_type *arc) {
-   return arc->flow * (arc->fixedCost + arc->freeFlowTime *
-           (1 + arc->alpha / arc->capacity / 2));
-=======
-double linearBPRint(struct arc_type *arc, bool includeFixedCost) {
-   return arc->flow * (includeFixedCost == TRUE ? arc->fixedCost : 0
-           + arc->freeFlowTime * (1 + arc->alpha / arc->capacity / 2));
->>>>>>> b1309e9a
-}
-
-/* quarticBPRcost/der/int -- Faster implementation for 4th-power BPR functions
- */
-double quarticBPRcost(struct arc_type *arc) {
-   double y = arc->flow / arc->capacity;
-   y *= y;
-   y *= y;
-   return arc->fixedCost + arc->freeFlowTime * (1 + arc->alpha * y);
-}
-
-double quarticBPRder(struct arc_type *arc) {
-   double y = arc->flow / arc->capacity / arc->capacity;
-   y *= y;
-   y *= arc->flow;
-   return 4 * arc->freeFlowTime * arc->alpha * y;
-
-}
-
-double quarticBPRint(struct arc_type *arc, bool includeFixedCost) {
-   double y = arc->flow / arc->capacity;
-   y *= y;
-   y *= y;
-<<<<<<< HEAD
-   return arc->flow * (arc->fixedCost + arc->freeFlowTime *
-           (1 + arc->alpha * y / 5));
-=======
-   return arc->flow * (includeFixedCost == TRUE ? arc->fixedCost : 0
-           + arc->freeFlowTime * (1 + arc->alpha * y / 5));
-}
-
-double conicCost(struct arc_type *arc) {
-    double time = arc->freeFlowTime + arc->fixedCost;
-        
-    arc->oldRoot = sqrt(arc->b * arc->b + arc->a * arc->a
-                        * (1 - arc->flow/arc->capacity + arc->e)
-                        * (1 - arc->flow/arc->capacity + arc->e));
-    /* Add conic delay */
-    time += arc->freeFlowTime *
-            (arc->oldRoot -arc->h0
-              + arc->a * arc->flow/arc->capacity );
-    
-    /* Add signalized delay */
-    if (arc->flow/arc->saturationFlow <= 0.875) {
-        time += arc->sParam / (1 - arc->flow/arc->saturationFlow);
-    } else if (arc->flow/arc->saturationFlow < 0.925) {
-        time += arc->CD + arc->flow/arc->saturationFlow *
-                    (arc->CC + arc->flow/arc->saturationFlow *
-                        (arc->CB + arc->flow/arc->saturationFlow * arc->CA));
-    } else {
-        time += arc->sParam / 0.1;
-    }
-
-    /* Add unsignalized delay */
-        time += arc->m + arc->u * arc->flow/arc->capacity;
-    
-    return time;
-}
-
-/* Note: To save on computation time, the derivative re-uses the root last
- * calculated in the objective. */
-double conicDer(struct arc_type *arc) {
-    double der = 0;
-    
-    /* Start with conic part... use saved root */
-    der += arc->a * arc->freeFlowTime / arc->capacity
-           * (1 - arc->a*(1 - arc->flow/arc->capacity + arc->e) / arc->oldRoot);
-
-    /* Add signalized delay */
-    if (arc->flow/arc->saturationFlow <= 0.875) {
-        der += arc->sParam / (arc->saturationFlow
-                * (1 - arc->flow/arc->saturationFlow) 
-                * (1 - arc->flow/arc->saturationFlow));
-    } else if (arc->flow/arc->saturationFlow < 0.925) {
-        der += (arc->CC + arc->flow/arc->saturationFlow *
-                 (2 * arc->CB + arc->flow/arc->saturationFlow * 3 *arc->CA))
-                 / arc->saturationFlow;
-    }
-
-    /* Add unsignalized delay */
-    der += arc->u /arc->capacity;
-
-    return der;
-}
-
-double conicInt(struct arc_type *arc, bool includeFixedCost) {
-    fatalError("Conic integrals not yet implemented; set calculateBeckmann "
-               "to FALSE in parameters.");
-    /* Suppress compiler warning about unused arguments */
-    displayMessage(FULL_DEBUG, "%p%d", arc, (int) includeFixedCost);
-    return IS_MISSING;
->>>>>>> b1309e9a
-}
-
-
-/*
-SPTT calculates the shortest-path travel time on the network, that is, the
-total system travel time if everyone could be loaded on the current shortest
-paths without changing the travel times.  This function actually re-solves
-shortest paths for each origin, rather than using the OD cost field in the
-network struct -- this allows SPTT to be calculated without changing any values
-in the network, at the expense of a little more run time.
-*/
-double SPTT(network_type *network) {
-    int r, j, c, originNode;
-    double sptt = 0;
-    declareVector(double, SPcosts, network->numNodes);
-<<<<<<< HEAD
-    declareVector(long, backnode, network->numNodes);
-    declareVector(double, oldCosts, network->numArcs);
-    for (i = 0; i < network->numArcs; i++) {
-    // Save old costs (we will be using new ones based on costFunction)
-      oldCosts[i] = network->arcs[i].cost;
-      network->arcs[i].cost = network->arcs[i].calculateCost(&network->arcs[i]);
-   }
-
-    for (i = 0; i < network->numZones; i++) {
-        BellmanFord(i, SPcosts, backnode, network, DEQUE);
-        for (j = 0; j < network->numZones; j++) {
-         if (SPcosts[j] > 9e9 && network->OD[i][j].demand > 0)
-             displayMessage(LOW_NOTIFICATIONS, "%d -> %d: %f %f\n", i, j,
-                     SPcosts[j], network->OD[i][j].demand);
-            sptt += network->OD[i][j].demand * SPcosts[j];
-=======
-    for (r = 0; r < network->numOrigins; r++) {
-        originNode = origin2node(network, r);
-        c = origin2class(network, r);
-        changeFixedCosts(network, c);
-        BellmanFord_NoLabel(originNode, SPcosts, network, DEQUE, NULL, NULL);
-        for (j = 0; j < network->numZones; j++) {
-            sptt += network->demand[r][j] * SPcosts[j];
->>>>>>> b1309e9a
-        }
-    }
-    deleteVector(SPcosts);
-    return sptt;
-}
-
-#if PARALLELISM
-#define SPTT_THREADS 12
-
-struct thread_args {
-    int id;
-    int start;
-    int num_points;
-    network_type *network;
-	long* backnode;
-	double* SPcosts;
-	double* threadSPTT;
-};
-
-void BellmanFord_par(struct thread_args* args) {
-    int start = args->start;
-    int end = args->num_points + start;
-    int thread_id = args->id;
-    double* SPcosts = args->SPcosts;
-    long* backnode = args->backnode;
-    double* threadSPTT = args->threadSPTT;
-    network_type *network = args->network;
-    if(thread_id == SPTT_THREADS - 1)
-        end = network->numZones;
-    for (; start < end; start++) {
-        BellmanFord(start, SPcosts, backnode, network, DEQUE);
-        for (int j = 0; j < network->numZones; j++) {
-            if (SPcosts[j] > 9e9 && network->OD[start][j].demand > 0)
-                displayMessage(LOW_NOTIFICATIONS, "%d -> %d: %f %f\n", start, j,
-                        SPcosts[j], network->OD[start][j].demand);
-            threadSPTT[thread_id] += network->OD[start][j].demand * SPcosts[j];
-        }
-    }
-}
-/*
-SPTT_par calculates the shortest-path travel time on the network, that is, the
-total system travel time if everyone could be loaded on the current shortest
-paths without changing the travel times.  This function actually re-solves
-shortest paths for each origin, rather than using the OD cost field in the
-network struct -- this allows SPTT to be calculated without changing any values
-in the network, at the expense of a little more run time.
-*/
-double SPTT_par(network_type *network) {
-    long i;
-    double sptt = 0;
-    declareMatrix(double, SPcosts, SPTT_THREADS, network->numNodes);
-    declareMatrix(long, backnode, SPTT_THREADS,network->numNodes);
-    declareVector(double, oldCosts, network->numArcs);
-    declareVector(double, threadSPTT, SPTT_THREADS);
-
-    for (i = 0; i < network->numArcs; i++) {
-    // Save old costs (we will be using new ones based on costFunction)
-      oldCosts[i] = network->arcs[i].cost;
-      network->arcs[i].cost = network->arcs[i].calculateCost(&network->arcs[i]);
-   }
-
-    pthread_t handles[SPTT_THREADS];
-    struct thread_args args[SPTT_THREADS];
-    int pointsPerThread = network->numZones/SPTT_THREADS;
-
-    for (int j = 0; j < SPTT_THREADS; ++j) {
-        args[j].id = j;
-        args[j].start = pointsPerThread * j;
-        args[j].num_points =  pointsPerThread;
-        args[j].network = network;
-        args[j].backnode = backnode[j];
-        args[j].SPcosts = SPcosts[j];
-        threadSPTT[j] = 0;
-        args[j].threadSPTT = threadSPTT;
-    }
-
-    for (int j = 0; j < SPTT_THREADS; ++j) {
-        pthread_create(&handles[j], NULL, (void* (*)(void*)) BellmanFord_par, &args[j]);
-    }
-    for(int i = 0; i < SPTT_THREADS; i++) {
-        pthread_join(handles[i], NULL);
-    }
-
-    for (int i = 0; i < SPTT_THREADS; i++) {
-        sptt += threadSPTT[i];
-    }
-
-    for (i = 0; i < network->numArcs; i++) // Restore old costs
-      network->arcs[i].cost = oldCosts[i];
-    deleteMatrix(SPcosts, SPTT_THREADS);
-    deleteMatrix(backnode, SPTT_THREADS);
-    deleteVector(oldCosts);
-    deleteVector(threadSPTT);
-    return sptt;
-}
-#endif
-
-/*
-TSTT calculates the total generalized cost on the network, that is, the dot
-product of link cost and travel time.
-*/
-double TSTT(network_type *network) {
-    double sum = 0;
-<<<<<<< HEAD
-    long i;
-    for (i = 0; i < network->numArcs; i++)
-        sum += network->arcs[i].flow *
-            network->arcs[i].calculateCost(&network->arcs[i]);
-   if (isnan(sum)) displayNetwork(DEBUG, network); /* Oops.  Indicates some
-                   kind of numerical error (likely division by zero or 0^0) */
-=======
-    int c;
-    for (c = 0; c < network->numClasses; c++) {
-        sum += classGeneralizedCost(network, c);
-    }
-    if (isnan(sum)) displayNetwork(DEBUG, network); /* Oops.  Indicates some 
-                    kind of numerical error (likely division by zero or 0^0) */
-    return sum;
-}
-
-/*
-classCost calculates cost, but ONLY for one specified class.  Note that the
-given time/toll/distanceFactords do NOT need to be the same as that for the
-class.  This gives flexibility in calculating total toll paid, total travel
-time, total travel cost, etc.
-*/
-double classCost(network_type *network, int class, double timeFactor,
-                 double tollFactor, double distanceFactor) {
-    double sum = 0;
-    int ij;
-    
-    for (ij = 0; ij < network->numArcs; ij++) {
-        sum += network->arcs[ij].classFlow[class]
-               * (timeFactor *
-                    (network->arcs[ij].cost - network->arcs[ij].fixedCost)
-                  + distanceFactor * network->arcs[ij].length
-                  + tollFactor * network->arcs[ij].classToll[class]);
-    }
-    return sum;
-}
-
-/* 
-The following are specific functions for common classCost calls
-*/
-double classRevenue(network_type *network, int class) {
-    return classCost(network, class, 0, 1, 0);
-}
-
-double classDistance(network_type *network, int class) {
-    return classCost(network, class, 0, 0, 1);
-}
-
-double classTravelTime(network_type *network, int class) {
-    return classCost(network, class, 1, 0, 0);
-}
-
-double classGeneralizedCost(network_type *network, int class) {
-    int ij;
-    double sum = 0;
-    changeFixedCosts(network, class);
-    for (ij = 0; ij < network->numArcs; ij++) {
-        sum += network->arcs[ij].classFlow[class] * network->arcs[ij].cost;
-    }
->>>>>>> b1309e9a
-    return sum;
-}
-
-
-/*
-updateAllCosts recalculates and updates all link costs in the network,
-according to costFunction
-*/
-void updateAllCosts(network_type *network) {
-    int i;
-    for (i = 0; i < network->numArcs; i++)
-      network->arcs[i].cost=network->arcs[i].calculateCost(&network->arcs[i]);
-}
-
-/*
-updateAllCostDers recalculates and updates all link derivatives in the network,
-according to derFunction
-*/
-void updateAllCostDers(network_type *network) {
-    int i;
-    for (i = 0; i < network->numArcs; i++)
-      network->arcs[i].der = network->arcs[i].calculateDer(&network->arcs[i]);
-}
-
-///////////////////
-// GAP FUNCTIONS //
-///////////////////
-
-/*
-averageExcessCost calculates the difference between TSTT and SPTT, normalized
-by total demand in the network.
-*/
-double averageExcessCost(network_type *network) {
-#if PARALLELISM
-    double sptt = SPTT_par(network);
-#else
-    double sptt = SPTT(network);
-#endif
-    double tstt = TSTT(network);
-    if (tstt < sptt) warning(LOW_NOTIFICATIONS, "Negative gap.  TSTT and SPTT "
-                                                "are %f %f\n", tstt, sptt);
-    return ((tstt - sptt) / network->totalODFlow);
-}
-
-/*
-relativeGap1 calculates the ratio between (TSTT - SPTT) and SPTT.
-*/
-double relativeGap1(network_type *network) {
-#if PARALLELISM
-    double sptt = SPTT_par(network);
-#else
-    double sptt = SPTT(network);
-#endif
-    double tstt = TSTT(network);
-    displayMessage(DEBUG, "Current relative gap:\nCurrent TSTT: %f\nShortest "
-                          "path TSTT: %f\n", tstt, sptt);
-    if (tstt < sptt) warning(LOW_NOTIFICATIONS, "Negative gap.  TSTT and "
-                                              "denom are %f %f\n", tstt, sptt);
-    return (tstt / sptt - 1);
-}
-
-/*
-relativeGap2 calculates the ratio between the current value of the Beckmann
-function and a lower bound on the optimal value of the Beckmann function, which
-is calculated using convexity: the tangent plane at any point always
-underestimates the true value of the Beckmann function, and one such value is
-given by the current value of the Beckmann function, minus (TSTT - SPTT).
-(This is because the gradient of the Beckmann function is just the current link
-travel times; evaluating the tangent plane approximation at the target link
-flow solution x* gives this formula.)  Since any lower bound will do, this
-function stores the best lower bound seen thus far.
-*/
-double relativeGap2(network_type *network) {
-#if PARALLELISM
-    double sptt = SPTT_par(network);
-#else
-    double sptt = SPTT(network);
-#endif
-    double tstt = TSTT(network);
-
-    // Warning: This is a hack and will give incorrect values if relativeGap2
-    // is used with a non-BPR function.  TODO: Fix later
-    network->beckmann = BeckmannFunction(network);
-    network->beckmannLB = min(network->beckmannLB, network->beckmann + sptt -
-                                                   tstt);
-    displayMessage(DEBUG, "Current relative gap:\nCurrent TSTT: %f\nShortest "
-            "path TSTT: %f\n", tstt, sptt);
-    return (network->beckmann / network->beckmannLB - 1);
-}
-
-
-/*
-makeStronglyConnectedNetwork creates artificial links, if needed, to ensure
-that every link in the network is reachable from every other.  It does this by
-calling 'search' in both the forward and reverse directions from an arbitrarily
-chosen node (the one with the highest index), call this node *.  Artificial
-links are created to and from * and any nodes which cannot be found from these
-searches.  As a result, the network becomes strongly connected: any two nodes
-are at least reachable through the path i -> * -> j.  The freeFlowTime (and
-various other parameters) on these links are set equal to the symbolic constant
-ARTIFICIAL, which should be set high enough that the links will not be used.
-*/
-void makeStronglyConnectedNetwork(network_type *network) {
-    int c, i, j;
-    declareVector(int, order, network->numNodes);
-    declareVector(int, backnode, network->numNodes);
-    declareVector(int, forwardnode, network->numNodes);
-
-   /* Run forward and reverse searches to see what links must be created */
-    search(network->numNodes - 1, order, backnode, network, FIFO, FORWARD);
-    search(network->numNodes - 1, order, forwardnode, network, FIFO, REVERSE);
-
-    int newArcs = 0;
-    for (i = 0; i < network->numNodes; i++) {
-        if (backnode[i] == NO_PATH_EXISTS) newArcs++;
-        if (forwardnode[i] == NO_PATH_EXISTS) newArcs++;
-    }
-    if (newArcs == 0) { /* Nothing to do, network is already strongly
-                           connected, so clean up/return */
-        deleteVector(order);
-        deleteVector(backnode);
-        deleteVector(forwardnode);
-        return;
-    }
-
-   /* Create new arc vector, with all the old ones plus the new artificial
-    * links */
-    displayMessage(FULL_NOTIFICATIONS, "Warning: Creating %d artifical arcs "
-            "to ensure strong connectivity.\n", newArcs);
-    declareVector(arc_type, newArcVector, network->numArcs + newArcs);
-    for (i = 0; i < network->numArcs; i++) {
-        newArcVector[i] = network->arcs[i];
-    }
-    for (j = 0; j < network->numNodes; j++) {
-        if (backnode[j] == NO_PATH_EXISTS) {
-<<<<<<< HEAD
-            displayMessage(DEBUG, "Creating (%d,%d)\n", network->numNodes,
-                           j + 1);
-=======
-            /*displayMessage(DEBUG, "Creating (%d,%d)\n", network->numNodes, 
-                           j + 1);*/
->>>>>>> b1309e9a
-            newArcVector[i].tail = network->numNodes - 1;
-            newArcVector[i].head = j;
-            newArcVector[i].alpha = 0;
-            newArcVector[i].beta = 1;
-            newArcVector[i].flow = 0;
-            newArcVector[i].capacity = ARTIFICIAL;
-            newArcVector[i].length = ARTIFICIAL;
-            newArcVector[i].freeFlowTime = ARTIFICIAL;
-<<<<<<< HEAD
-           newArcVector[i].calculateCost = &linearBPRcost;
-           newArcVector[i].calculateDer = &linearBPRder;
-           newArcVector[i].calculateInt = &linearBPRint;
-           newArcVector[i].cost = newArcVector[i].freeFlowTime;
-=======
-            newArcVector[i].calculateCost = &linearBPRcost;
-            newArcVector[i].calculateDer = &linearBPRder;           
-            newArcVector[i].calculateInt = &linearBPRint;        
-            newArcVector[i].cost = newArcVector[i].freeFlowTime; 
-            newArcVector[i].classFlow = newVector(network->numClasses, double);
-            newArcVector[i].classCost = newVector(network->numClasses, double);
-            newArcVector[i].classToll = newVector(network->numClasses, double);
-            for (c = 0; c < network->numClasses; c++) {
-                newArcVector[i].classFlow[c] = 0;
-                newArcVector[i].classCost[c] = ARTIFICIAL; /* Ban trips... */
-                newArcVector[i].classToll[c] = 0; /*...but protect revenue. */
-            }
->>>>>>> b1309e9a
-            i++;
-        }
-        if (forwardnode[j] == NO_PATH_EXISTS) {
-            /*displayMessage(DEBUG, "Creating (%d,%d)\n", j + 1,
-                           network->numNodes);*/
-            newArcVector[i].tail = j;
-            newArcVector[i].head = network->numNodes - 1;
-            newArcVector[i].alpha = 0;
-            newArcVector[i].beta = 1;
-            newArcVector[i].flow = 0;
-            newArcVector[i].capacity = ARTIFICIAL;
-            newArcVector[i].length = ARTIFICIAL;
-            newArcVector[i].freeFlowTime = ARTIFICIAL;
-<<<<<<< HEAD
-           newArcVector[i].calculateCost = &linearBPRcost;
-           newArcVector[i].calculateDer = &linearBPRder;
-           newArcVector[i].calculateInt = &linearBPRint;
-           newArcVector[i].cost = newArcVector[i].freeFlowTime;
-=======
-            newArcVector[i].calculateCost = &linearBPRcost;
-            newArcVector[i].calculateDer = &linearBPRder;           
-            newArcVector[i].calculateInt = &linearBPRint;         
-            newArcVector[i].cost = newArcVector[i].freeFlowTime;           
-            newArcVector[i].classFlow = newVector(network->numClasses, double);
-            newArcVector[i].classCost = newVector(network->numClasses, double);
-            newArcVector[i].classToll = newVector(network->numClasses, double);
-            for (c = 0; c < network->numClasses; c++) {
-                newArcVector[i].classFlow[c] = 0;
-                newArcVector[i].classCost[c] = ARTIFICIAL; /* Ban trips... */
-                newArcVector[i].classToll[c] = 0; /*...but protect revenue. */
-            }
->>>>>>> b1309e9a
-            i++;
-        }
-    }
-    deleteVector(network->arcs);
-
-    network->numArcs += newArcs;
-    network->arcs = newArcVector;
-
-   /* Regenerate forward/reverse star lists */
-    for (j = 0; j < network->numNodes; j++) {
-        clearArcList(&(network->nodes[j].forwardStar));
-        clearArcList(&(network->nodes[j].reverseStar));
-    }
-    finalizeNetwork(network);
-
-   /* Clean up and return */
-    deleteVector(order);
-    deleteVector(backnode);
-    deleteVector(forwardnode);
-}
-
+/*
+   This file contains routines applicable across many types of algorithms for
+   traffic assignment: calculation of Beckmann function, gap functions
+   (relative gap, average excess cost), evaluation of BPR functions, total
+   system travel time, and so forth.
+*/
+
+#include "tap.h"
+#if PARALLELISM
+    #include "pthread.h"
+#endif
+
+//////////////////////////////////
+// General network calculations //
+//////////////////////////////////
+
+/*
+arcNumber converts a pointer to an arc to the index number for that arc; to do
+this, the network struct needs to be passed aint with the arc pointer.
+*/
+int arcNumber(network_type *network, arc_type *arc) {
+    return arc - network->arcs;
+}
+
+/*
+BeckmannFunction calculates the Beckmann function for a network given its
+current class-flows.  Specialized for NCTCOG.
+*/
+double BeckmannFunction(network_type *network) {
+    double Beckmann = 0;
+    int ij, c;
+    for (ij = 0; ij < network->numArcs; ij++) {
+        Beckmann += network->arcs[ij].calculateInt(&network->arcs[ij], FALSE);
+        for (c = 0; c < network->numClasses; c++) {
+            Beckmann += network->arcs[ij].classFlow[c]
+                       * network->arcs[ij].classCost[c];
+        }
+    }
+    return Beckmann;
+}
+
+/*
+calculateGap is a wrapper function for the various gap calculation functions.
+Argument gapFunction indicates which function to call.  RELATIVE_GAP_1 is what
+I taught you in class.  RELATIVE_GAP_2 is an alternative definition of relative
+gap which appears sometimes in the literature.  AEC is average excess cost.
+AEC_OB and MEC are other gap functions which I have not yet implemented.
+*/
+double calculateGap(network_type *network, gap_type gapFunction) {
+    updateAllCosts(network);
+    switch (gapFunction) {
+        case RELATIVE_GAP_1: return relativeGap1(network); break;
+        case RELATIVE_GAP_2: return relativeGap2(network); break;
+        case AEC: return averageExcessCost(network); break;
+        case AEC_OB: fatalError("Gap type AEC_OB not yet implemented."); break;
+        case MEC: fatalError("Gap type MEC not yet implemented."); break;
+        case PASS: return INFINITY; break;
+        default: fatalError("Unknown gap type %d\n", gapFunction);
+    }
+    return IS_MISSING; /* This should never be reached; provided to eliminate
+                          compiler warnings */
+}
+
+/* All these functions are commented out until the conic delay function has
+ * been implemented. */
+
+/*
+
+*****
+NOTE: linkCost is a legacy function not used in the current implementation.
+*****
+
+linkCost performs a link-specific calculation, specified by the argument
+costFunction.  Most commonly used to evaluate a link performance function such
+as the BPR function, but passing different costFunctions allows you to
+calculate other quantities with the same function.  The following costFunctions
+have been implemented thus far:
+   BPR -- evaluates a BPR function using the arc'link s alpha and beta values,
+          its capacity, and its current flow
+   BPR_DER -- evaluates the *derivative* of the BPR function at the current
+              flow (useful for Newton's method)
+   BPR_INT -- evaluates the *integral* of the BPR function, between zero and
+              the current flow (useful for Beckmann function!)
+   SO_BPR -- evaluates the marginal cost of the link (flow + externality).  By
+             using this instead of the BPR function, the system optimal
+             assignment can be solved with the existing code and no other
+             changes.
+*/
+double linkCost(arc_type *arc, cost_type costFunction) {
+   if (arc->capacity <= 0)
+       return INFINITY; /* Protect against division by zero */
+    switch (costFunction) {
+    case BPR:
+      if (arc->flow <= 0)
+          return arc->freeFlowTime + arc->fixedCost;
+          // Protect against negative flow values and 0^0 errors
+        return arc->fixedCost + arc->freeFlowTime *
+            (1 + arc->alpha * pow(arc->flow / arc->capacity, arc->beta));
+    case BPR_DER:
+      if (arc->flow <= 0) { /* Protect against negative flow values and 0^0
+                               errors */
+         if (arc->beta != 1)
+            return 0;
+         else
+            return arc->freeFlowTime * arc->alpha / arc->capacity;
+      }
+        return arc->freeFlowTime * arc->alpha * arc->beta / arc->capacity
+            * pow(arc->flow / arc->capacity, arc->beta - 1);
+    case BPR_INT:
+      if (arc->flow <= 0) return 0; /* Protect against negative flow values and
+                                       0^0 errors */
+      return arc->flow * (arc->fixedCost + arc->freeFlowTime *
+              (1 + arc->alpha / (arc->beta + 1) *
+               pow(arc->flow / arc->capacity, arc->beta)));
+    default:
+        fatalError("Unknown cost function.");
+        return IS_MISSING;
+    }
+}
+
+/*
+ * generalBPRcost -- Evaluates the BPR function for an arbitrary polynomial.
+ */
+double generalBPRcost(struct arc_type *arc) {
+   if (arc->flow <= 0)
+   // Protect against negative flow values and 0^0 errors
+       return arc->freeFlowTime + arc->fixedCost;
+
+   return arc->fixedCost + arc->freeFlowTime *
+       (1 + arc->alpha * pow(arc->flow / arc->capacity, arc->beta));
+}
+
+/*
+ * generalBPRder -- Evaluate derivative of an arbitrary polynomial BPR
+ * function.
+ */
+double generalBPRder(struct arc_type *arc) {
+   if (arc->flow <= 0) { /* Protect against negative flow values and 0^0
+                            errors */
+      if (arc->beta != 1)
+         return 0;
+      else
+         return arc->freeFlowTime * arc->alpha / arc->capacity;
+   }
+    return arc->freeFlowTime * arc->alpha * arc->beta / arc->capacity
+              * pow(arc->flow / arc->capacity, arc->beta - 1);
+}
+
+/*
+ * generalBPRint -- Evaluate integral of an arbitrary polynomial BPR function.
+ */
+double generalBPRint(struct arc_type *arc, bool includeFixedCost) {
+   if (arc->flow <= 0) return 0; /* Protect against negative flow values and 
+                                    0^0 errors */
+   return arc->flow * (includeFixedCost == TRUE ? arc->fixedCost : 0
+           + arc->freeFlowTime * 
+           (1 + arc->alpha / (arc->beta + 1) * 
+            pow(arc->flow / arc->capacity, arc->beta)));
+}
+
+/* linearBPRcost/der/int -- Faster implementation for linear BPR functions. */
+double linearBPRcost(struct arc_type *arc) {
+   return arc->fixedCost + arc->freeFlowTime *
+       (1 + arc->alpha * arc->flow / arc->capacity);
+}
+
+double linearBPRder(struct arc_type *arc) {
+   return arc->freeFlowTime * arc->alpha / arc->capacity;
+}
+
+double linearBPRint(struct arc_type *arc, bool includeFixedCost) {
+   return arc->flow * (includeFixedCost == TRUE ? arc->fixedCost : 0
+           + arc->freeFlowTime * (1 + arc->alpha / arc->capacity / 2));
+}
+
+/* quarticBPRcost/der/int -- Faster implementation for 4th-power BPR functions
+ */
+double quarticBPRcost(struct arc_type *arc) {
+   double y = arc->flow / arc->capacity;
+   y *= y;
+   y *= y;
+   return arc->fixedCost + arc->freeFlowTime * (1 + arc->alpha * y);
+}
+
+double quarticBPRder(struct arc_type *arc) {
+   double y = arc->flow / arc->capacity / arc->capacity;
+   y *= y;
+   y *= arc->flow;
+   return 4 * arc->freeFlowTime * arc->alpha * y;
+
+}
+
+double quarticBPRint(struct arc_type *arc, bool includeFixedCost) {
+   double y = arc->flow / arc->capacity;
+   y *= y;
+   y *= y;
+   return arc->flow * (includeFixedCost == TRUE ? arc->fixedCost : 0
+           + arc->freeFlowTime * (1 + arc->alpha * y / 5));
+}
+
+double conicCost(struct arc_type *arc) {
+    double time = arc->freeFlowTime + arc->fixedCost;
+        
+    arc->oldRoot = sqrt(arc->b * arc->b + arc->a * arc->a
+                        * (1 - arc->flow/arc->capacity + arc->e)
+                        * (1 - arc->flow/arc->capacity + arc->e));
+    /* Add conic delay */
+    time += arc->freeFlowTime *
+            (arc->oldRoot -arc->h0
+              + arc->a * arc->flow/arc->capacity );
+    
+    /* Add signalized delay */
+    if (arc->flow/arc->saturationFlow <= 0.875) {
+        time += arc->sParam / (1 - arc->flow/arc->saturationFlow);
+    } else if (arc->flow/arc->saturationFlow < 0.925) {
+        time += arc->CD + arc->flow/arc->saturationFlow *
+                    (arc->CC + arc->flow/arc->saturationFlow *
+                        (arc->CB + arc->flow/arc->saturationFlow * arc->CA));
+    } else {
+        time += arc->sParam / 0.1;
+    }
+
+    /* Add unsignalized delay */
+        time += arc->m + arc->u * arc->flow/arc->capacity;
+    
+    return time;
+}
+
+/* Note: To save on computation time, the derivative re-uses the root last
+ * calculated in the objective. */
+double conicDer(struct arc_type *arc) {
+    double der = 0;
+    
+    /* Start with conic part... use saved root */
+    der += arc->a * arc->freeFlowTime / arc->capacity
+           * (1 - arc->a*(1 - arc->flow/arc->capacity + arc->e) / arc->oldRoot);
+
+    /* Add signalized delay */
+    if (arc->flow/arc->saturationFlow <= 0.875) {
+        der += arc->sParam / (arc->saturationFlow
+                * (1 - arc->flow/arc->saturationFlow) 
+                * (1 - arc->flow/arc->saturationFlow));
+    } else if (arc->flow/arc->saturationFlow < 0.925) {
+        der += (arc->CC + arc->flow/arc->saturationFlow *
+                 (2 * arc->CB + arc->flow/arc->saturationFlow * 3 *arc->CA))
+                 / arc->saturationFlow;
+    }
+
+    /* Add unsignalized delay */
+    der += arc->u /arc->capacity;
+
+    return der;
+}
+
+double conicInt(struct arc_type *arc, bool includeFixedCost) {
+    fatalError("Conic integrals not yet implemented; set calculateBeckmann "
+               "to FALSE in parameters.");
+    /* Suppress compiler warning about unused arguments */
+    displayMessage(FULL_DEBUG, "%p%d", arc, (int) includeFixedCost);
+    return IS_MISSING;
+}
+
+
+/*
+SPTT calculates the shortest-path travel time on the network, that is, the
+total system travel time if everyone could be loaded on the current shortest
+paths without changing the travel times.  This function actually re-solves
+shortest paths for each origin, rather than using the OD cost field in the
+network struct -- this allows SPTT to be calculated without changing any values
+in the network, at the expense of a little more run time.
+*/
+double SPTT(network_type *network) {
+    int r, j, c, originNode;
+    double sptt = 0;
+    declareVector(double, SPcosts, network->numNodes);
+    for (r = 0; r < network->numOrigins; r++) {
+        originNode = origin2node(network, r);
+        c = origin2class(network, r);
+        changeFixedCosts(network, c);
+        BellmanFord_NoLabel(originNode, SPcosts, network, DEQUE, NULL, NULL);
+        for (j = 0; j < network->numZones; j++) {
+            sptt += network->demand[r][j] * SPcosts[j];
+        }
+    }
+    deleteVector(SPcosts);
+    return sptt;
+}
+
+/*
+TSTT calculates the total generalized cost on the network, that is, the dot
+product of link cost and travel time.
+*/
+double TSTT(network_type *network) {
+    double sum = 0;
+    int c;
+    for (c = 0; c < network->numClasses; c++) {
+        sum += classGeneralizedCost(network, c);
+    }
+    if (isnan(sum)) displayNetwork(DEBUG, network); /* Oops.  Indicates some 
+                    kind of numerical error (likely division by zero or 0^0) */
+    return sum;
+}
+
+/*
+classCost calculates cost, but ONLY for one specified class.  Note that the
+given time/toll/distanceFactords do NOT need to be the same as that for the
+class.  This gives flexibility in calculating total toll paid, total travel
+time, total travel cost, etc.
+*/
+double classCost(network_type *network, int class, double timeFactor,
+                 double tollFactor, double distanceFactor) {
+    double sum = 0;
+    int ij;
+    
+    for (ij = 0; ij < network->numArcs; ij++) {
+        sum += network->arcs[ij].classFlow[class]
+               * (timeFactor *
+                    (network->arcs[ij].cost - network->arcs[ij].fixedCost)
+                  + distanceFactor * network->arcs[ij].length
+                  + tollFactor * network->arcs[ij].classToll[class]);
+    }
+    return sum;
+}
+
+/* 
+The following are specific functions for common classCost calls
+*/
+double classRevenue(network_type *network, int class) {
+    return classCost(network, class, 0, 1, 0);
+}
+
+double classDistance(network_type *network, int class) {
+    return classCost(network, class, 0, 0, 1);
+}
+
+double classTravelTime(network_type *network, int class) {
+    return classCost(network, class, 1, 0, 0);
+}
+
+double classGeneralizedCost(network_type *network, int class) {
+    int ij;
+    double sum = 0;
+    changeFixedCosts(network, class);
+    for (ij = 0; ij < network->numArcs; ij++) {
+        sum += network->arcs[ij].classFlow[class] * network->arcs[ij].cost;
+    }
+    return sum;
+}
+
+
+/*
+updateAllCosts recalculates and updates all link costs in the network,
+according to costFunction
+*/
+void updateAllCosts(network_type *network) {
+    int i;
+    for (i = 0; i < network->numArcs; i++)
+      network->arcs[i].cost=network->arcs[i].calculateCost(&network->arcs[i]);
+}
+
+/*
+updateAllCostDers recalculates and updates all link derivatives in the network,
+according to derFunction
+*/
+void updateAllCostDers(network_type *network) {
+    int i;
+    for (i = 0; i < network->numArcs; i++)
+      network->arcs[i].der = network->arcs[i].calculateDer(&network->arcs[i]);
+}
+
+///////////////////
+// GAP FUNCTIONS //
+///////////////////
+
+/*
+averageExcessCost calculates the difference between TSTT and SPTT, normalized
+by total demand in the network.
+*/
+double averageExcessCost(network_type *network) {
+    double sptt = SPTT(network);
+    double tstt = TSTT(network);
+    if (tstt < sptt) warning(LOW_NOTIFICATIONS, "Negative gap.  TSTT and SPTT "
+                                                "are %f %f\n", tstt, sptt);
+    return ((tstt - sptt) / network->totalODFlow);
+}
+
+/*
+relativeGap1 calculates the ratio between (TSTT - SPTT) and SPTT.
+*/
+double relativeGap1(network_type *network) {
+    double sptt = SPTT(network);
+    double tstt = TSTT(network);
+    displayMessage(DEBUG, "Current relative gap:\nCurrent TSTT: %f\nShortest "
+                          "path TSTT: %f\n", tstt, sptt);
+    if (tstt < sptt) warning(LOW_NOTIFICATIONS, "Negative gap.  TSTT and "
+                                              "denom are %f %f\n", tstt, sptt);
+    return (tstt / sptt - 1);
+}
+
+/*
+relativeGap2 calculates the ratio between the current value of the Beckmann
+function and a lower bound on the optimal value of the Beckmann function, which
+is calculated using convexity: the tangent plane at any point always
+underestimates the true value of the Beckmann function, and one such value is
+given by the current value of the Beckmann function, minus (TSTT - SPTT).
+(This is because the gradient of the Beckmann function is just the current link
+travel times; evaluating the tangent plane approximation at the target link
+flow solution x* gives this formula.)  Since any lower bound will do, this
+function stores the best lower bound seen thus far.
+*/
+double relativeGap2(network_type *network) {
+    double sptt = SPTT(network);
+    double tstt = TSTT(network);
+
+    // Warning: This is a hack and will give incorrect values if relativeGap2
+    // is used with a non-BPR function.  TODO: Fix later
+    network->beckmann = BeckmannFunction(network);
+    network->beckmannLB = min(network->beckmannLB, network->beckmann + sptt -
+                                                   tstt);
+    displayMessage(DEBUG, "Current relative gap:\nCurrent TSTT: %f\nShortest "
+            "path TSTT: %f\n", tstt, sptt);
+    return (network->beckmann / network->beckmannLB - 1);
+}
+
+
+/*
+makeStronglyConnectedNetwork creates artificial links, if needed, to ensure
+that every link in the network is reachable from every other.  It does this by
+calling 'search' in both the forward and reverse directions from an arbitrarily
+chosen node (the one with the highest index), call this node *.  Artificial
+links are created to and from * and any nodes which cannot be found from these
+searches.  As a result, the network becomes strongly connected: any two nodes
+are at least reachable through the path i -> * -> j.  The freeFlowTime (and
+various other parameters) on these links are set equal to the symbolic constant
+ARTIFICIAL, which should be set high enough that the links will not be used.
+*/
+void makeStronglyConnectedNetwork(network_type *network) {
+    int c, i, j;
+    declareVector(int, order, network->numNodes);
+    declareVector(int, backnode, network->numNodes);
+    declareVector(int, forwardnode, network->numNodes);
+
+   /* Run forward and reverse searches to see what links must be created */
+    search(network->numNodes - 1, order, backnode, network, FIFO, FORWARD);
+    search(network->numNodes - 1, order, forwardnode, network, FIFO, REVERSE);
+
+    int newArcs = 0;
+    for (i = 0; i < network->numNodes; i++) {
+        if (backnode[i] == NO_PATH_EXISTS) newArcs++;
+        if (forwardnode[i] == NO_PATH_EXISTS) newArcs++;
+    }
+    if (newArcs == 0) { /* Nothing to do, network is already strongly
+                           connected, so clean up/return */
+        deleteVector(order);
+        deleteVector(backnode);
+        deleteVector(forwardnode);
+        return;
+    }
+
+   /* Create new arc vector, with all the old ones plus the new artificial
+    * links */
+    displayMessage(FULL_NOTIFICATIONS, "Warning: Creating %d artifical arcs "
+            "to ensure strong connectivity.\n", newArcs);
+    declareVector(arc_type, newArcVector, network->numArcs + newArcs);
+    for (i = 0; i < network->numArcs; i++) {
+        newArcVector[i] = network->arcs[i];
+    }
+    for (j = 0; j < network->numNodes; j++) {
+        if (backnode[j] == NO_PATH_EXISTS) {
+            /*displayMessage(DEBUG, "Creating (%d,%d)\n", network->numNodes, 
+                           j + 1);*/
+            newArcVector[i].tail = network->numNodes - 1;
+            newArcVector[i].head = j;
+            newArcVector[i].alpha = 0;
+            newArcVector[i].beta = 1;
+            newArcVector[i].flow = 0;
+            newArcVector[i].capacity = ARTIFICIAL;
+            newArcVector[i].length = ARTIFICIAL;
+            newArcVector[i].freeFlowTime = ARTIFICIAL;
+            newArcVector[i].calculateCost = &linearBPRcost;
+            newArcVector[i].calculateDer = &linearBPRder;           
+            newArcVector[i].calculateInt = &linearBPRint;        
+            newArcVector[i].cost = newArcVector[i].freeFlowTime; 
+            newArcVector[i].classFlow = newVector(network->numClasses, double);
+            newArcVector[i].classCost = newVector(network->numClasses, double);
+            newArcVector[i].classToll = newVector(network->numClasses, double);
+            for (c = 0; c < network->numClasses; c++) {
+                newArcVector[i].classFlow[c] = 0;
+                newArcVector[i].classCost[c] = ARTIFICIAL; /* Ban trips... */
+                newArcVector[i].classToll[c] = 0; /*...but protect revenue. */
+            }
+            i++;
+        }
+        if (forwardnode[j] == NO_PATH_EXISTS) {
+            /*displayMessage(DEBUG, "Creating (%d,%d)\n", j + 1,
+                           network->numNodes);*/
+            newArcVector[i].tail = j;
+            newArcVector[i].head = network->numNodes - 1;
+            newArcVector[i].alpha = 0;
+            newArcVector[i].beta = 1;
+            newArcVector[i].flow = 0;
+            newArcVector[i].capacity = ARTIFICIAL;
+            newArcVector[i].length = ARTIFICIAL;
+            newArcVector[i].freeFlowTime = ARTIFICIAL;
+            newArcVector[i].calculateCost = &linearBPRcost;
+            newArcVector[i].calculateDer = &linearBPRder;           
+            newArcVector[i].calculateInt = &linearBPRint;         
+            newArcVector[i].cost = newArcVector[i].freeFlowTime;           
+            newArcVector[i].classFlow = newVector(network->numClasses, double);
+            newArcVector[i].classCost = newVector(network->numClasses, double);
+            newArcVector[i].classToll = newVector(network->numClasses, double);
+            for (c = 0; c < network->numClasses; c++) {
+                newArcVector[i].classFlow[c] = 0;
+                newArcVector[i].classCost[c] = ARTIFICIAL; /* Ban trips... */
+                newArcVector[i].classToll[c] = 0; /*...but protect revenue. */
+            }
+            i++;
+        }
+    }
+    deleteVector(network->arcs);
+
+    network->numArcs += newArcs;
+    network->arcs = newArcVector;
+
+   /* Regenerate forward/reverse star lists */
+    for (j = 0; j < network->numNodes; j++) {
+        clearArcList(&(network->nodes[j].forwardStar));
+        clearArcList(&(network->nodes[j].reverseStar));
+    }
+    finalizeNetwork(network);
+
+   /* Clean up and return */
+    deleteVector(order);
+    deleteVector(backnode);
+    deleteVector(forwardnode);
+}
+