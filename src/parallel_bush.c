#ifdef PARALLELISM
#include "parallel_bush.h"

/*
 * scanBushes_par -- simultaneously find shortest and longest paths for a given
 * bush by a thread.  If the longestUsed argument is TRUE, the longest path search will
 * restrict attention to longest *used* paths.  If FALSE, longest bush paths
 * will be calculated regardless of whether there is flow on them.
*/
void scanBushes_par(int origin, network_type *network, bushes_type *bushes,
                    algorithmBParameters_type *parameters, scan_type LPrule) {
    int h, i, hi, m, curnode, curarc;
    double tempcost;
    merge_type *merge;

    for (i = 0; i < network->numNodes; i++) {
        bushes->LPcost_par[origin][i] = -INFINITY;
        bushes->SPcost_par[origin][i] = INFINITY;
    }

    /* Ensure costs are up to date */
    if (parameters->linkShiftB != &exactCostUpdate) updateAllCosts(network);

    bushes->SPcost_par[origin][origin2node(network, origin)] = 0;
    bushes->LPcost_par[origin][origin2node(network, origin)] = 0;
    for (curnode = 1; curnode < network->numNodes; curnode++) {
        i = bushes->bushOrder[origin][curnode];
        /* Iterate over incoming links */
        if (isMergeNode(origin, i, bushes) == TRUE) {
            m = pred2merge(bushes->pred[origin][i]);
            merge = bushes->merges[origin][m];
            for (curarc = 0; curarc < merge->numApproaches; curarc++) {
                hi = merge->approach[curarc];
                h = network->arcs[hi].tail;
                tempcost = bushes->SPcost_par[origin][h] + network->arcs[hi].cost;
                if (tempcost < bushes->SPcost_par[origin][i]) {
                    bushes->SPcost_par[origin][i] = tempcost;
                    merge->SPlink = curarc;
                }
            }
            /* Find longest (need to separate out depending on LPrule) */
            if (LPrule == NO_LONGEST_PATH) continue;
            for (curarc = 0; curarc < merge->numApproaches; curarc++) {
                hi = merge->approach[curarc];
                h = network->arcs[hi].tail;
                tempcost = bushes->LPcost_par[origin][h] + network->arcs[hi].cost;     
                if (tempcost > bushes->LPcost_par[origin][i]
                  && (LPrule == LONGEST_BUSH_PATH
                    || (LPrule == LONGEST_USED_PATH
                      && merge->approachFlow[curarc] > parameters->minLinkFlow)
                    || (LPrule == LONGEST_USED_OR_SP
                      &&(merge->approachFlow[curarc] > parameters->minLinkFlow
                      || merge->SPlink == curarc)))) {
                    
                    bushes->LPcost_par[origin][i] = tempcost;
                    merge->LPlink = curarc;
                }
            }
        } else { /* Only one incoming bush link, not much to do */
            hi = bushes->pred[origin][i];
            h = network->arcs[hi].tail;
            bushes->LPcost_par[origin][i] = bushes->LPcost_par[origin][h] + network->arcs[hi].cost;
            bushes->SPcost_par[origin][i] = bushes->SPcost_par[origin][h] + network->arcs[hi].cost;
        }
    }
}

/*
 * updateBushB_par -- updates the topology of a bush: deleting unused links, and
 * adding links which can serve as shortcuts.  Follows Nie (2009) for how this
 * is done, first checking a stronger criterion for adding bush links, then as
 * a fallback checking a weaker one.
 *
 * New links are marked using the NEW_LINK constant, for use in
 * reconstructMerges (the function which rebuilds the merge data structures
 * after bush updating.)
 */
void updateBushB_par(int origin, network_type *network, bushes_type *bushes,
                 algorithmBParameters_type *parameters) {

    int ij, i, j, newArcs = 0;

    /* First update labels... ignoring longest unused paths since those will be
     * removed in the next step. */
<<<<<<< HEAD
    scanBushes_par(origin, network, bushes, parameters, parameters->updateBushScanType);
=======
>>>>>>> 12b4c815
    calculateBushFlows_par(origin, network, bushes);
    scanBushes_par(origin, network, bushes, parameters, LONGEST_USED_OR_SP);

    /* Make a first pass... */
    for (ij = 0; ij < network->numArcs; ij++) {
        /* Mark links with near-zero contribution for removal by setting to
         * exactly zero */
        if (bushes->flow_par[origin][ij] < parameters->minLinkFlow) {
            if (isInBush(origin, ij, network, bushes) == TRUE)
            bushes->flow_par[origin][ij] = 0;
        }
        if (bushes->flow_par[origin][ij] > 0) continue; /* Link is already in the bush, no
                                               need to add it again */
        /* See if the link provides a shortcut using the strict criterion */
        i = network->arcs[ij].tail;
        j = network->arcs[ij].head;
        if (bushes->LPcost_par[origin][i] == -INFINITY && bushes->LPcost_par[origin][j] > -INFINITY)
            continue; /* No path to extend */
        if (bushes->SPcost_par[origin][i] + network->arcs[ij].cost < bushes->SPcost_par[origin][j]
            && bushes->LPcost_par[origin][i] < bushes->LPcost_par[origin][j]
            && (network->arcs[ij].tail == origin2node(network, origin)
                || network->arcs[ij].tail >= network->firstThroughNode))
        {
            bushes->flow_par[origin][ij] = NEW_LINK;
            newArcs++;
            /* Never delete shortest path tree... should be OK with floating point
             * comparison since this is how SPcost is calculated */
        } else if (bushes->SPcost_par[origin][i]+network->arcs[ij].cost==bushes->SPcost_par[origin][j]
                   && bushes->flow_par[origin][ij] == 0
                   && isInBush(origin, ij, network, bushes) == TRUE) {
            bushes->flow_par[origin][ij] = NEW_LINK;
        }
    }

    /* If strict criterion fails, try a looser one */
    if (newArcs == 0 && parameters->updateBushScanType == LONGEST_BUSH_PATH) {
        for (ij = 0; ij < network->numArcs; ij++) {
            i = network->arcs[ij].tail;
            j = network->arcs[ij].head;
            if (bushes->LPcost_par[origin][i]==-INFINITY && bushes->LPcost_par[origin][j]>-INFINITY)
                continue; /* No path to extend */
            if (bushes->flow_par[origin][ij] == 0 && bushes->LPcost_par[origin][i] < bushes->LPcost_par[origin][j]
                && (network->arcs[ij].tail == origin2node(network, origin)
                    || network->arcs[ij].tail >= network->firstThroughNode))
            {
                bushes->flow_par[origin][ij] = NEW_LINK;
            }
        }
    }

    /* Finally update bush data structures: delete/add merges, find a new
     * topological order, rectify approach proportions */
    reconstructMerges_par(origin, network, bushes);
    parameters->topologicalOrder(origin, network, bushes, parameters);
}

/*
 * reconstructMerges_par -- update the merge data structures after a bush is
 * updated by adding and removing links.  In particular, for each node we do
 * the following...
 *
 * 1. Normalize approach proportions for incoming links -- if there are zero
 *    such links for a non-origin, throw an error.
 * 2. Set pred if there is just one incoming link, otherwise create a merge.
 *
 * Stores merges in a linked list at first, so they can be created in one pass.
 * Then transfer into an array for fast indexing.
 */
void reconstructMerges_par(int origin, network_type *network, bushes_type *bushes){
//    displayMessage(FULL_NOTIFICATIONS, "Top of update reconstructmerg %d\n", t_id);

    int i, hi, lastApproach, m, arc, numApproaches;
    arcListElt *curArc;
    merge_type *merge;
    mergeDLL *mergeList = createMergeDLL();
    mergeDLLelt *curMerge;


    /* Create necessary merges */
    for (i = 0; i < network->numNodes; i++) {
        if (i == origin2node(network, origin)) continue;
        numApproaches = 0;
        for (curArc = network->nodes[i].reverseStar.head; curArc != NULL;
             curArc = curArc->next) {
            hi = ptr2arc(network, curArc->arc);
            if (bushes->flow_par[origin][hi] > 0 || bushes->flow_par[origin][hi] == NEW_LINK) {
                numApproaches++;
                lastApproach = hi;
            }
        }
        if (numApproaches == 0)
            fatalError("Cannot have non-origin node %d in bush %d without"
                       "incoming contributing links", i+1, origin+1);
        if (numApproaches == 1) { /* No merge */
            bushes->pred[origin][i] = lastApproach;
            if (bushes->flow_par[origin][lastApproach] == NEW_LINK) bushes->flow_par[origin][lastApproach] = 0;
        } else { /* Must create a merge */
            merge = createMerge(numApproaches);
            arc = 0;
            for (curArc = network->nodes[i].reverseStar.head; curArc != NULL;
                 curArc = curArc->next) {
                hi = ptr2arc(network, curArc->arc);
                if (bushes->flow_par[origin][hi] > 0 || bushes->flow_par[origin][hi] == NEW_LINK) {
                    if (bushes->flow_par[origin][hi] == NEW_LINK) bushes->flow_par[origin][hi] = 0;
                    merge->approach[arc] = hi;
                    merge->approachFlow[arc] = bushes->flow_par[origin][hi];
                    arc++;
                }
            }
            insertMergeDLL(mergeList, merge, i, mergeList->tail);
        }
    }

    /* Now transfer to array, deleting old merges and replacing with new ones*/
    for (m = 0; m < bushes->numMerges[origin]; m++) {
        deleteMerge(bushes->merges[origin][m]);
    }
    deleteVector(bushes->merges[origin]);
    bushes->numMerges[origin] = mergeList->size;
    bushes->merges[origin] = newVector(mergeList->size, merge_type *);
    m = 0;
    for (curMerge = mergeList->head; curMerge != NULL;
         curMerge = curMerge->next) {
        bushes->merges[origin][m] = curMerge->merge;
        bushes->pred[origin][curMerge->node] = merge2pred(m);
        m++;
    }

    deleteMergeDLL(mergeList);
}

/*
 * updateFlowsB -- shift flows on a bush to move closer to equilibrium.
 * This function is fairly short, as it mainly just manages a few other
 * functions that do the actual work.
 * - calculateBushFlows gives current flows (remember, these are not stored
 *   persistently).
 * - rescanAndCheck both updates longest/shortest path labels, but also checks
 *   whether these are different enough to actually do anything -- depending
 *   on parameters we can skip bushes which are closer to equilibrium, to
 *   spend more time on bushes further away.
 * - updateFlowPass then does the actual flow shifting, inside of a loop in
 *   case we want to do multiple shifts per origin.
 */
bool updateFlowsB_par(int origin, network_type *network, bushes_type *bushes,
                  algorithmBParameters_type *parameters) {
    int i;

    /* Recompute bush flows for this origin */
    calculateBushFlows_par(origin, network, bushes);


    /* Update longest/shortest paths, check whether there is work to do */
    if (rescanAndCheck_par(origin, network, bushes, parameters) == FALSE) {
        bushes->updateBush[origin] = FALSE;
        return FALSE;
    };

    /* Now do (possibly multiple) shifts per origin */
    for (i = 0; i < parameters->shiftReps; i++) {
        updateFlowPass_par(origin, network, bushes, parameters);

        // Too lazy to make this atomic rn
        pthread_mutex_lock(&shift_lock);
        parameters->numFlowShifts++;
        pthread_mutex_unlock(&shift_lock);

        /* Uncomment next line for extra validation checking */
//        checkFlows_par(network, bushes, t_id);
        if (parameters->rescanAfterShift == TRUE
            && i + 1 < parameters->shiftReps) {
            if (rescanAndCheck_par(origin, network, bushes, parameters) == FALSE)
                return TRUE;
        }
    }

    return TRUE;

}

/*
 * rescanAndCheck -- calls functions updating the longest/shortest path labels
 * on the bush, along with divergence nodes; and then checks whether the bush
 * is close enough to equilibrium to skip for now (in which case the function
 * returns FALSE).  If we need to shift flows, it returns TRUE.
 */
bool rescanAndCheck_par(int origin, network_type *network, bushes_type *bushes,
                    algorithmBParameters_type *parameters) {
    int i, j, ij;
    double maxgap = 0;
    double bushSPTT = 0, bushExcess = 0;

    scanBushes_par(origin, network, bushes, parameters, LONGEST_USED_PATH);
    findDivergenceNodes(origin, network, bushes);
    for (i = 0; i < network->numZones; i++) {
        bushSPTT += network->demand[origin][i] * bushes->SPcost_par[origin][i];
        maxgap = max(maxgap, fabs(bushes->LPcost_par[origin][i] -bushes->SPcost_par[origin][i]));
    }
    for (; i < network->numNodes; i++) {
        maxgap = max(maxgap, fabs(bushes->LPcost_par[origin][i] -bushes->SPcost_par[origin][i]));
    }
    for (ij = 0; ij < network->numArcs; ij++) {
        i = network->arcs[ij].tail;
        j = network->arcs[ij].head;
        bushExcess += bushes->flow_par[origin][ij] * (network->arcs[ij].cost +
                                          bushes->SPcost_par[origin][i] - bushes->SPcost_par[origin][j]);
    }
    //displayMessage(DEBUG, "Scanning %d, gap is %f\n", origin,
    //               bushExcess / bushSPTT);
    //displayMessage(DEBUG, "Max gap, threshold, threshold AEC: %f %f %f\n",
    //               maxgap, parameters->thresholdGap, parameters->thresholdAEC);
    if (maxgap < parameters->thresholdGap) return FALSE;
    if (bushExcess / bushSPTT < parameters->thresholdAEC) return FALSE;

    return TRUE;
}

/*
 * updateFlowPass_par -- does the actual work of shifting flows from longest to
 * shortest paths, through a pass in descending topological order.
 */
void updateFlowPass_par(int origin, network_type *network, bushes_type *bushes,
                    algorithmBParameters_type *parameters) {
    int i, j, m, node;
    merge_type *merge;


    /* Initialize node flows with OD matrix */
    for (i = 0; i < network->numZones; i++)
        bushes->nodeFlow_par[origin][i] = network->demand[origin][i];

    for (; i < network->numNodes; i++) bushes->nodeFlow_par[origin][i] = 0;


    /* Descending pass for flow shifts */
    for (node = network->numNodes - 1; node > 0; node--) {
        j = bushes->bushOrder[origin][node];
        if (isMergeNode(origin, j, bushes) == FALSE) { /* Nothing to do */
            pushBackFlowSimple_par(j, origin, network, bushes);
        } else {
            m = pred2merge(bushes->pred[origin][j]);
            merge = bushes->merges[origin][m];
            if (merge->LPlink == merge->SPlink
                || (fabs(bushes->LPcost_par[origin][j] - bushes->SPcost_par[origin][j])
                        < parameters->minCostDifference)
                || bushes->nodeFlow_par[origin][j] < parameters->minLinkFlowShift
                || merge->LPlink == NO_PATH_EXISTS)
            { /* Also nothing to do */
                pushBackFlowMerge_par(merge, network, bushes, origin);
            } else {
                newtonFlowShift_par(j,merge,origin,network,bushes,parameters);
            }
        }
    }
}

/*
 * calculateBushFlows_par -- a key feature of this implementation is that bush
 *
 * flows are not persistently stored, but generated as needed.  This saves
 * memory at the expense of a little extra computation.  calculateBushFlows
 * does this by making a pass in descending topological order, loading flows
 * from the OD matrix, and splitting flows as needed.
 */
void calculateBushFlows_par(int origin,network_type *network,bushes_type *bushes) {

    int i, j, ij, m, node;
    merge_type *merge;


    /* Initialize node flows with OD matrix */
    for (i = 0; i < network->numZones; i++) {
        bushes->nodeFlow_par[origin][i] = network->demand[origin][i];
    }
    for (; i < network->numNodes; i++) {
        bushes->nodeFlow_par[origin][i] = 0;
    }
    for (ij = 0; ij < network->numArcs; ij++) {
        bushes->flow_par[origin][ij] = 0;
    }

    /* Descending pass for flow calculations  */
    for (node = network->numNodes - 1; node > 0; node--) {

        j = bushes->bushOrder[origin][node];
        if (isMergeNode(origin, j, bushes) == FALSE) { /* Nothing to do */
            pushBackFlowSimple_par(j, origin, network, bushes);
        } else {
            m = pred2merge(bushes->pred[origin][j]);
            merge = bushes->merges[origin][m];
            pushBackFlowMerge_par(merge, network, bushes, origin);
        }
    }

}

/*
 * pushBackFlowSimple_par -- the easy way to "split" flow.  For a non-merge node,
 * just push flow onto the predecessor.
 */
inline void pushBackFlowSimple_par(int j, int origin, network_type *network,
                        bushes_type *bushes) {

    int i, ij;

    ij = bushes->pred[origin][j];
    i = network->arcs[ij].tail;
    bushes->flow_par[origin][ij] = bushes->nodeFlow_par[origin][j];
    bushes->nodeFlow_par[origin][i] += bushes->nodeFlow_par[origin][j];
}

/*
 * pushBackFlowMerge_par -- the harder way to split flow, when there are multiple
 * approaches to a merge node.
 */
inline void pushBackFlowMerge_par(merge_type *merge, network_type *network,
                       bushes_type *bushes, int t_id) {

//    displayMessage(FULL_NOTIFICATIONS, "top pushback merge\n");

    int i, ij, arc;
    double flow;

    for (arc = 0; arc < merge->numApproaches; arc++) {
        ij = merge->approach[arc];
        i = network->arcs[ij].tail;
        flow = merge->approachFlow[arc];
        bushes->flow_par[t_id][ij] = flow;
        bushes->nodeFlow_par[t_id][i] += flow;
    }
}

/*
 * rectifyMerge_par -- to guard against numerical errors at a particular merge
 * node, recalculates the approach proportions.  In the degenerate case of zero
 * node flow, push everything onto the shortest path.
 */
void rectifyMerge_par(int j, merge_type *merge, bushes_type *bushes, int t_id) {

    int arc;
    double totalFlow = 0;

    for (arc = 0; arc < merge->numApproaches; arc++) {
        totalFlow += merge->approachFlow[arc];
    }

    if (totalFlow > 0) {
        for (arc = 0; arc < merge->numApproaches; arc++) {
            merge->approachFlow[arc] *= bushes->nodeFlow_par[t_id][j] / totalFlow;
        }
    } else {
        for (arc = 0; arc < merge->numApproaches; arc++) {
            merge->approachFlow[arc] = 0;
        }
        merge->approachFlow[merge->SPlink] = bushes->nodeFlow_par[t_id][j];
    }

}

/*
 * newtonFlowShift -- For a given merge node, use Newton's method to shift flow
 * from the longer segment to the shorter one.
 */
void newtonFlowShift_par(int j, merge_type *merge, int origin,
                     network_type *network, bushes_type *bushes,
                     algorithmBParameters_type *parameters) {
    double flow1, flow2, cost1, cost2, der1, der2, shift;
    int i, hi, m, c;
    merge_type *segmentMerge;


    c = origin2class(network, origin);
    bool* links = newVector(network->numArcs, bool);
    for (int k = 0; k < network->numArcs; ++k) {
        links[k] = FALSE;
    }
    i = j;
    while (i != merge->divergenceNode) {
        if (isMergeNode(origin, i, bushes) == FALSE) {
            hi = bushes->pred[origin][i];
        } else {
            m = pred2merge(bushes->pred[origin][i]);
            segmentMerge = bushes->merges[origin][m];
            hi = segmentMerge->approach[segmentMerge->LPlink];
        }
        links[hi] = TRUE;
        i = network->arcs[hi].tail;
    }
    i = j;
    while (i != merge->divergenceNode) {
        if (isMergeNode(origin, i, bushes) == FALSE) {
            hi = bushes->pred[origin][i];
        } else {
            m = pred2merge(bushes->pred[origin][i]);
            segmentMerge = bushes->merges[origin][m];
            hi = segmentMerge->approach[segmentMerge->SPlink];
        }
        links[hi] = TRUE;
        i = network->arcs[hi].tail;
    }

    for (int k = 0; k < network->numArcs; ++k) {
        if(links[k] == TRUE) {
            pthread_mutex_lock(&network->arc_muts[k]);
        }
    }

    /* Calculate information for longest path segment */
    i = j;
    cost1 = 0;
    der1 = 0;
    flow1 = merge->approachFlow[merge->LPlink];
    while (i != merge->divergenceNode) {
        if (isMergeNode(origin, i, bushes) == FALSE) {
            hi = bushes->pred[origin][i];
        } else {
            m = pred2merge(bushes->pred[origin][i]);
            segmentMerge = bushes->merges[origin][m];
            hi = segmentMerge->approach[segmentMerge->LPlink];
            flow1=min(flow1,segmentMerge->approachFlow[segmentMerge->LPlink]);
        }
        cost1 += network->arcs[hi].cost;
        der1 += network->arcs[hi].der;
        i = network->arcs[hi].tail;
    }

    /* Do same for shortest path segment */
    i = j;
    cost2 = 0;
    der2 = 0;
    flow2 = merge->approachFlow[merge->SPlink];
    while (i != merge->divergenceNode) {
        if (isMergeNode(origin, i, bushes) == FALSE) {
            hi = bushes->pred[origin][i];
        } else {
            m = pred2merge(bushes->pred[origin][i]);
            segmentMerge = bushes->merges[origin][m];
            hi = segmentMerge->approach[segmentMerge->SPlink];
            flow2=min(flow2,segmentMerge->approachFlow[segmentMerge->SPlink]);
        }
        cost2 += network->arcs[hi].cost;
        der2 += network->arcs[hi].der;
        i = network->arcs[hi].tail;
    }

    /* Determine Newton shift, truncating if need be to ensure feasibility */
    if (der1 + der2 == 0) der1 = parameters->minDerivative;
    shift = parameters->newtonStep * (cost1 - cost2) / (der1 + der2);
    shift = min(shift, flow1);
    shift = max(shift, -flow2);

    /* Now apply shift */
    i = j;
    while (i != merge->divergenceNode) {
        if (isMergeNode(origin, i, bushes) == FALSE) {
            hi = bushes->pred[origin][i];
        } else {
            m = pred2merge(bushes->pred[origin][i]);
            segmentMerge = bushes->merges[origin][m];
            hi = segmentMerge->approach[segmentMerge->LPlink];
            segmentMerge->approachFlow[segmentMerge->LPlink] -= shift;
        }
        exactCostUpdate_par(hi, -shift, network, c);
        bushes->flow_par[origin][hi] -= shift;
        i = network->arcs[hi].tail;
    }
    i = j;
    while (i != merge->divergenceNode) {
        if (isMergeNode(origin, i, bushes) == FALSE) {
            hi = bushes->pred[origin][i];
        } else {
            m = pred2merge(bushes->pred[origin][i]);
            segmentMerge = bushes->merges[origin][m];
            hi = segmentMerge->approach[segmentMerge->SPlink];
            segmentMerge->approachFlow[segmentMerge->SPlink] += shift;
        }
        exactCostUpdate_par(hi, shift, network, c);
        bushes->flow_par[origin][hi] += shift;
        i = network->arcs[hi].tail;
    }
    for (int k = 0; k < network->numArcs; ++k) {
        if(links[k] == TRUE) {
            pthread_mutex_unlock(&network->arc_muts[k]);
        }
    }
    deleteVector(links);
}

/*
 * checkFlows_par -- an error-checking routine which can be invoked to see if flow
 * conservation is properly maintained on the bushes.  In the release
 * implementation, all calls to this function are commented out.
 */
#define FLOW_TOLERANCE 1e-5
void checkFlows_par(network_type *network, bushes_type *bushes, int t_id) {
    int r, i, ij, kl;
    arcListElt *curArc;
    double balance;

    declareVector(double, flowCheck, network->numArcs);
    for (ij = 0; ij < network->numArcs; ij++) {
        flowCheck[ij] = 0;
    }

    for (r = 0; r < network->numZones; r++) {
        calculateBushFlows_par(r, network, bushes);
        /* First check bush flow consistency */
        for (ij = 0; ij < network->numArcs; ij++) {
            flowCheck[ij] += bushes->flow_par[t_id][ij];
            if (bushes->flow_par[t_id][ij] < 0) {
                for (kl = 0; kl < network->numArcs; kl++) {
                    displayMessage(DEBUG, "(%ld,%ld) %f\n",
                                   network->arcs[kl].tail + 1,
                                   network->arcs[kl].head + 1,
                                   bushes->flow[kl]);
                }
                fatalError("Flow validation failed: origin %d, link (%ld,%ld)"
                           "has negative flow.", r, network->arcs[ij].tail + 1,
                           network->arcs[ij].head + 1);
            }
        }
        for (i = 0; i < network->numNodes; i++) {
            if (i == r) continue;
            balance = 0;
            for (curArc = network->nodes[i].reverseStar.head; curArc != NULL;
                 curArc = curArc->next) {
                balance += bushes->flow_par[t_id][ptr2arc(network, curArc->arc)];
            }
            for (curArc = network->nodes[i].forwardStar.head; curArc != NULL;
                 curArc = curArc->next) {
                balance -= bushes->flow_par[t_id][ptr2arc(network, curArc->arc)];
            }
            if (i < network->numZones) balance -= network->demand[r][i];
            if (fabs(balance) > FLOW_TOLERANCE) {
                for (kl = 0; kl < network->numArcs; kl++) {
                    displayMessage(DEBUG, "(%ld,%ld) %f\n",
                                   network->arcs[kl].tail + 1,
                                   network->arcs[kl].head + 1,
                                   bushes->flow_par[t_id][kl]);
                }
                fatalError("Flow validation failed: origin %d, node %ld"
                           "violates conservation.", r, i + 1);

            }
        }

    }

    /* Then check overall link flow consistency */
    for (ij = 0; ij < network->numArcs; ij++) {
        if (fabs(flowCheck[ij] - network->arcs[ij].flow) > FLOW_TOLERANCE) {
            fatalError("Flow validation failed: link (%ld,%ld) has aggregate"
                       "flow %f, but %f when disaggregated.",
                       network->arcs[ij].tail + 1,
                       network->arcs[ij].head + 1,
                       network->arcs[ij].flow, flowCheck[ij]);
        }
    }

    deleteVector(flowCheck);
}

void exactCostUpdate_par(int ij, double shift, network_type *network, int class) {
    network->arcs[ij].classFlow[class] += shift;
    network->arcs[ij].flow += shift;
    network->arcs[ij].cost=network->arcs[ij].calculateCost(&network->arcs[ij]);
    network->arcs[ij].der = network->arcs[ij].calculateDer(&network->arcs[ij]);
}

void classUpdate_par(int hi, int class, double shift,  network_type *network) {
    pthread_mutex_lock(&network->arc_muts[hi]);
    network->arcs[hi].classFlow[class] -= shift;
    pthread_mutex_lock(&network->arc_muts[hi]);
}

void updateBushPool(void* pVoid) {
    struct thread_args *args = (struct thread_args *) pVoid;
    int id = args->id;
    bushes_type *bushes = args->bushes;
    network_type *network = args->network;
    algorithmBParameters_type *parameters = args->parameters;
    updateBushB_par(id, network, bushes, parameters);
}

void updateFlowsPool(void* pVoid) {
    struct thread_args *args = (struct thread_args *) pVoid;
    int id = args->id;
    bushes_type *bushes = args->bushes;
    network_type *network = args->network;
    algorithmBParameters_type *parameters = args->parameters;
    args->update_flows_ret |= updateFlowsB_par(id, network, bushes, parameters);
}
#else
int empty_var = 0;  /* Empty statement to avoid compiler warning */
#endif<|MERGE_RESOLUTION|>--- conflicted
+++ resolved
@@ -82,12 +82,8 @@
 
     /* First update labels... ignoring longest unused paths since those will be
      * removed in the next step. */
-<<<<<<< HEAD
+    calculateBushFlows_par(origin, network, bushes);
     scanBushes_par(origin, network, bushes, parameters, parameters->updateBushScanType);
-=======
->>>>>>> 12b4c815
-    calculateBushFlows_par(origin, network, bushes);
-    scanBushes_par(origin, network, bushes, parameters, LONGEST_USED_OR_SP);
 
     /* Make a first pass... */
     for (ij = 0; ij < network->numArcs; ij++) {
