--- conflicted
+++ resolved
@@ -26,13 +26,8 @@
     makeStronglyConnectedNetwork(network);
 
     /* Allocate memory for bushes */
-<<<<<<< HEAD
-    int batch, iteration = 0;
-    displayMessage(FULL_NOTIFICATIONS, "Creating Initial bushes\n");
-=======
     int batch, iteration = 0, lastClass = IS_MISSING;
     displayMessage(FULL_NOTIFICATIONS, "Creating initial bushes\n");
->>>>>>> 12aba4bc
     bushes_type *bushes = createBushes(network);
     struct timespec tick, tock;
     char beckmannString[STRING_SIZE];
@@ -66,22 +61,8 @@
         for (batch = 0; batch < network->numBatches; batch++) {
             /* Do main work for this batch */
             loadBatch(batch, network, &bushes, parameters);
-<<<<<<< HEAD
-#if NCTCOG_ENABLED
-            displayMessage(FULL_NOTIFICATIONS, "Loaded Batch...\nUpdating Batch Bush...\n");
-#endif
-            updateBatchBushes(network, bushes, parameters);
-#if NCTCOG_ENABLED
-            displayMessage(FULL_NOTIFICATIONS, "Updated Batch Bush...\nUpdating Batch Flows...\n");
-#endif
-            updateBatchFlows(network, bushes, parameters);
-#if NCTCOG_ENABLED
-            displayMessage(FULL_NOTIFICATIONS, "Updated Batch Flows...\nStoring batch ...\n");
-#endif
-=======
             updateBatchBushes(network, bushes, &lastClass, parameters);
             updateBatchFlows(network, bushes, &lastClass, parameters);
->>>>>>> 12aba4bc
             storeBatch(batch, network, bushes, parameters);
             /* Check gap and report progress. */
             clock_gettime(CLOCK_MONOTONIC_RAW, &tock);
@@ -315,14 +296,8 @@
     }
 }
 
-<<<<<<< HEAD
-void updateBatchBushes(network_type *network, bushes_type *bushes, algorithmBParameters_type *parameters) {
-                          
-    
-=======
 void updateBatchBushes(network_type *network, bushes_type *bushes,
-                       int *lastClass, algorithmBParameters_type *parameters) {
->>>>>>> 12aba4bc
+                       algorithmBParameters_type *parameters) {
 #if PARALLELISM
     struct thread_args args[network->batchSize];
     for (int j = 0; j < network->batchSize; ++j) {
@@ -336,34 +311,16 @@
     for (int j = 0; j < network->batchSize; ++j) {
         if (outOfOrigins(network, j) == TRUE) break;
         bushes->updateBush[j] = TRUE;
-<<<<<<< HEAD
-        thpool_add_work(thpool, (void (*)(void *)) updateBushPool, (void*)&args[j]);
-=======
-        c = origin2class(network, j);
-        if (c != *lastClass) {
-            changeFixedCosts(network, c);
-        }
         thpool_add_work(thpool, (void (*)(void *)) updateBushPool,
                         (void*)&args[j]);
-        *lastClass = c;
->>>>>>> 12aba4bc
     }
     thpool_wait(thpool);
 
     for (int j = 0; j < network->batchSize; ++j) {
         if (outOfOrigins(network, j) == TRUE) break;
         bushes->updateBush[j] = TRUE;
-<<<<<<< HEAD
-        thpool_add_work(thpool, (void (*)(void *)) updateFlowsPool, (void*)&args[j]);
-=======
-        c = origin2class(network, j);
-        if (c != *lastClass) {
-            changeFixedCosts(network, c);
-        }
-        thpool_add_work(thpool, (void (*)(void *)) updateFlowsPool, 
+        thpool_add_work(thpool, (void (*)(void *)) updateFlowsPool,
                         (void*)&args[j]);
-        *lastClass = c;
->>>>>>> 12aba4bc
     }
     thpool_wait(thpool);
 #else
@@ -377,34 +334,12 @@
 #endif
 }
 
-void updateBatchFlows(network_type *network, bushes_type *bushes, algorithmBParameters_type *parameters) {
+void updateBatchFlows(network_type *network, bushes_type *bushes,
+                      algorithmBParameters_type *parameters) {
     int i;
     bool doneAny;
     for (i = 0; i < parameters->innerIterations; i++) {
         doneAny = FALSE;
-<<<<<<< HEAD
-            
- #if PARALLELISM
-         struct thread_args args[network->batchSize];
-         for (int j = 0; j < network->batchSize; ++j) {
-             args[j].id = j;
-             args[j].network = network;
-             args[j].parameters = parameters;
-             args[j].bushes = bushes;
-             args[j].update_flows_ret = FALSE;
-         }
-    
-         for (int j = 0; j < network->batchSize; ++j) {
-             if (outOfOrigins(network, j) == TRUE) break;
-             if (bushes->updateBush[j] == FALSE) continue;
-             thpool_add_work(thpool, (void (*)(void *)) updateFlowsPool, (void*)&args[j]);
-         }
-         thpool_wait(thpool);
-
-         for (int j = 0; j < network->batchSize; ++j) {
-             doneAny |= args[j].update_flows_ret;
-         }
-=======
 #if PARALLELISM
         struct thread_args args[network->batchSize];
         for (int j = 0; j < network->batchSize; ++j) {
@@ -418,10 +353,6 @@
         for (int j = 0; j < network->batchSize; ++j) {
             if (outOfOrigins(network, j) == TRUE) break;
             if (bushes->updateBush[j] == FALSE) continue;
-            c = origin2class(network, j);
-            if (c != *lastClass) {
-                changeFixedCosts(network, c);
-            }
             thpool_add_work(thpool, (void (*)(void *)) updateFlowsPool,
                             (void*)&args[j]);
         }
@@ -430,7 +361,6 @@
         for (int j = 0; j < network->batchSize; ++j) {
             doneAny |= args[j].update_flows_ret;
         }
->>>>>>> 12aba4bc
 #else
         int origin;
         for (origin = 0; origin < network->batchSize; origin++) {
@@ -641,12 +571,8 @@
  */
 double bushSPTT(network_type *network, bushes_type *bushes,
               algorithmBParameters_type *parameters) {
-<<<<<<< HEAD
-    int r, j, originNode;
-=======
-    int b, r, ij, i, j, c, lastClass = IS_MISSING, originNode;
+    int b, r, ij, i, j, c, originNode;
     double frac, rc, acceptanceGap = 0, rejectionGap = INFINITY, consistency;
->>>>>>> 12aba4bc
     double sptt = 0;
     if (parameters->calculateBins == TRUE) {
         for (b = 0; b < parameters->numBins; b++) {
@@ -663,8 +589,6 @@
         for (j = 0; j < network->numZones; j++) {
             sptt += network->demand[r][j] * bushes->SPcost[j];
         }
-<<<<<<< HEAD
-=======
         if (parameters->calculateBins == TRUE) {
 #ifdef PARALLELISM
             /* Ensures bushes->flows has the right values */
@@ -718,7 +642,6 @@
             }
         }
         lastClass = c;
->>>>>>> 12aba4bc
     }
     if (parameters->calculateBins == TRUE) {
         displayMessage(DEBUG, "In,");
@@ -908,15 +831,6 @@
 
     for (origin = 0; origin < network->batchSize; origin++) {
         if (outOfOrigins(network, origin) == TRUE) break;
-<<<<<<< HEAD
-//        displayMessage(FULL_NOTIFICATIONS, "Working on origin %d with class %d\n", origin, c);
-=======
-        c = origin2class(network, origin);
-        if (c != lastClass) {
-            changeFixedCosts(network, c);
-        }
-        lastClass = c;
->>>>>>> 12aba4bc
         /* createInitialBush also sets preds, bushOrder */
         parameters->createInitialBush(origin, network, bushes, parameters);
         calculateBushFlows(origin, network, bushes);
@@ -942,7 +856,8 @@
     }
 
     /* Ensure costs are up to date */
-    // TODO: updateAllCosts in the non-exactCostUpdate will not work in parallel with the current fixed cost mechanism
+    // TODO: updateAllCosts in the non-exactCostUpdate will not work in
+    // parallel with the current fixed cost mechanism
     if (parameters->linkShiftB != &exactCostUpdate) updateAllCosts(network);
 
     bushes->SPcost[origin2node(network, origin)] = 0;
