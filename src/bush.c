--- conflicted
+++ resolved
@@ -31,17 +31,13 @@
     bushes_type *bushes = createBushes(network);
     struct timespec tick, tock;
     char beckmannString[STRING_SIZE];
-<<<<<<< HEAD
-
-    double elapsedTime = 0, gap = INFINITY, batchGap = INFINITY, entropy = -INFINITY, batchEntropy = -INFINITY;
-=======
     if (parameters->calculateBins == TRUE) {
         parameters->includedBin = newVector(parameters->numBins, int);
         parameters->excludedBin = newVector(parameters->numBins, int);
     }
 
     double elapsedTime = 0, gap = INFINITY, batchGap = INFINITY;
->>>>>>> 4ca310a1
+    double entropy = 0, batchEntropy;
 
     /* Initialize */
     clock_t stopTime = clock(); /* used for timing */
@@ -59,10 +55,7 @@
              && (iteration == 0 || gap > parameters->convergenceGap)) {
         iteration++;
         gap = 0; /* Will accumulate total gap across batches for averaging */
-<<<<<<< HEAD
         entropy = 0;
-=======
->>>>>>> 4ca310a1
         clock_gettime(CLOCK_MONOTONIC_RAW, &tick);
         /* Iterate over batches of origins */
         for (batch = 0; batch < network->numBatches; batch++) {
@@ -79,16 +72,12 @@
             displayMessage(DEBUG, "Calculating batch gap...\n");
 
             batchGap = bushRelativeGap(network, bushes, parameters);
-<<<<<<< HEAD
-            batchEntropy = bushEntropy(network, bushes, parameters);
             displayMessage(DEBUG, "Calculated batch gap...\n");
             gap += batchGap;
-            entropy += batchEntropy;
-=======
-            displayMessage(DEBUG, "Calculated batch gap...\n");
-            gap += batchGap;
->>>>>>> 4ca310a1
-            if (parameters->includeGapTime == FALSE) stopTime = clock(); 
+            if (parameters->calculateEntropy == TRUE) {
+                batchEntropy = bushEntropy(network, bushes, parameters);
+                entropy += batchEntropy;
+            }
             if (parameters->calculateBeckmann == TRUE) {
                 sprintf(beckmannString, "obj %.15g, ",
                         BeckmannFunction(network));
@@ -98,11 +87,7 @@
 
             if (network->numBatches > 1) {
                 displayMessage(LOW_NOTIFICATIONS, "*Batch %ld: batchgap %.15f,"
-<<<<<<< HEAD
-                       "%stime %.3f s.\n", batch, batchGap,
-=======
                        " %stime %.3f s.\n", batch, batchGap,
->>>>>>> 4ca310a1
                            beckmannString, elapsedTime);  
             }
                     
@@ -121,24 +106,17 @@
         parameters->thresholdAEC = 0.25 * gap; /* Tuneable parameter */
 
     } 
-<<<<<<< HEAD
-    displayMessage(FULL_NOTIFICATIONS, "Final entropy: %.15f\n", entropy);
+    if (parameters->calculateEntropy == TRUE) {
+        displayMessage(FULL_NOTIFICATIONS, "Final entropy: %.15f\n", entropy);
+    }
 
     for (int i = 0; i < network->numZones; i++) {
         printBush(DEBUG, i, network, bushes);
     }
-    /* Clean up */
-    deleteBushes(network, bushes);
-=======
-
-    /*for (int i = 0; i < network->numZones; i++) {
-        printBush(DEBUG, i, network, bushes);
-    }*/
     /* Clean up */
     deleteBushes(network, bushes);
     deleteVector(parameters->includedBin);
     deleteVector(parameters->excludedBin);
->>>>>>> 4ca310a1
 #if PARALLELISM
     thpool_destroy(thpool);
 #endif
@@ -167,10 +145,7 @@
     parameters.minLinkFlowShift = 0;
 
     parameters.minLinkFlow = 1e-14;
-<<<<<<< HEAD
-=======
     parameters.minReducedCost = 1e-8;
->>>>>>> 4ca310a1
     parameters.minDerivative = 1e-6;
     parameters.newtonStep = 1;
     parameters.numNewtonShifts = 1;
@@ -193,16 +168,13 @@
     
     parameters.includeGapTime = TRUE;
 
-<<<<<<< HEAD
     parameters.updateBushScanType = LONGEST_USED_OR_SP;
-=======
     parameters.calculateBins = TRUE;
     parameters.numBins = 70;
     parameters.smallestBin = -60;
     parameters.includedBin = NULL;
     parameters.excludedBin = NULL;
 
->>>>>>> 4ca310a1
     parameters.createInitialBush = &initialBushShortestPath;
     parameters.topologicalOrder = &genericTopologicalOrder;
     parameters.linkShiftB = &exactCostUpdate;
@@ -613,13 +585,6 @@
 
 /* 
  * bushSPTT -- specialized SPTT finding using bush structures as a warm start
-<<<<<<< HEAD
- */
-double bushSPTT(network_type *network, bushes_type *bushes,
-              algorithmBParameters_type *parameters) {
-    int r, j, c, lastClass = IS_MISSING, originNode;
-    double sptt = 0;
-=======
  *
  * This function is also where reduced-cost bins are updated, because we
  * already have exact shortest path labels.
@@ -635,7 +600,6 @@
             parameters->excludedBin[b] = 0;
         }
     }
->>>>>>> 4ca310a1
     for (r = 0; r < network->batchSize; r++) {
         if (outOfOrigins(network, r) == TRUE) break;
         originNode = origin2node(network, r);
@@ -649,11 +613,6 @@
         for (j = 0; j < network->numZones; j++) {
             sptt += network->demand[r][j] * bushes->SPcost[j];
         }
-<<<<<<< HEAD
-        lastClass = c;
-    }
-    return sptt;
-=======
         if (parameters->calculateBins == TRUE) {
 #ifdef PARALLELISM
             /* Ensures bushes->flows has the right values */
@@ -725,7 +684,6 @@
     /* Suppress compiler warning... frac is never used but it must be
      * set when calling frexp */
     displayMessage(FULL_DEBUG, "%f", frac); 
->>>>>>> 4ca310a1
 }
 
 double bushTSTT(network_type *network, bushes_type *bushes) {
@@ -766,7 +724,6 @@
     return (tstt / sptt - 1);
 }
 
-<<<<<<< HEAD
 double bushEntropy(network_type *network, bushes_type *bushes,
                    algorithmBParameters_type *parameters) {
     int ij, r;
@@ -785,8 +742,6 @@
     return -entropy;
 }
 
-=======
->>>>>>> 4ca310a1
 double bushAEC(network_type *network, bushes_type *bushes,
              algorithmBParameters_type *parameters) {
     double sptt = bushSPTT(network, bushes, parameters);
@@ -885,10 +840,6 @@
     deleteMatrix(bushes->flow_par, network->batchSize);
     deleteMatrix(bushes->nodeFlow_par, network->batchSize);
 #endif
-<<<<<<< HEAD
-
-=======
->>>>>>> 4ca310a1
     deleteScalar(bushes);
 }
 
@@ -1011,11 +962,7 @@
   
     /* First update labels... ignoring longest unused paths since those will be
      * removed in the next step. */
-<<<<<<< HEAD
     scanBushes(origin, network, bushes, parameters, parameters->updateBushScanType);
-=======
-    scanBushes(origin, network, bushes, parameters, LONGEST_USED_OR_SP);
->>>>>>> 4ca310a1
     calculateBushFlows(origin, network, bushes);
   
     /* Make a first pass... */
@@ -1050,11 +997,7 @@
     }
    
     /* If strict criterion fails, try a looser one */
-<<<<<<< HEAD
     if (newArcs == 0 && parameters->updateBushScanType == LONGEST_BUSH_PATH) {
-=======
-    if (newArcs == 0) {
->>>>>>> 4ca310a1
         for (ij = 0; ij < network->numArcs; ij++) {
             i = network->arcs[ij].tail;
             j = network->arcs[ij].head;
@@ -1113,10 +1056,7 @@
                        "incoming contributing links", i, origin);
         if (numApproaches == 1) { /* No merge */
             bushes->pred[origin][i] = lastApproach;
-<<<<<<< HEAD
             if (bushes->flow[lastApproach] == NEW_LINK) bushes->flow[lastApproach] = 0;
-=======
->>>>>>> 4ca310a1
         } else { /* Must create a merge */
             merge = createMerge(numApproaches);
             arc = 0;
