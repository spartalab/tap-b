--- conflicted
+++ resolved
@@ -493,12 +493,6 @@
     network->numOrigins = network->numZones * network->numClasses;
     network->nodes = newVector(network->numNodes, node_type);
     network->arcs = newVector(network->numArcs, arc_type);
-<<<<<<< HEAD
-    network->OD = newMatrix(network->numZones, network->numZones, od_type);
-    network->arc_muts = newVector(network->numArcs, pthread_mutex_t);
-
-    for (i = 0; i < network->numZones; i++) {
-=======
     network->demand = newMatrix(network->numOrigins, network->numZones,double);
     network->tollFactor = newVector(network->numClasses, double);
     network->distanceFactor = newVector(network->numClasses, double);
@@ -509,7 +503,6 @@
     network->curBatch = 0;
     
     for (i = 0; i < network->numOrigins; i++) {
->>>>>>> b1309e9a
         for (j = 0; j < network->numZones; j++) {
             network->demand[i][j] = 0;
         }
