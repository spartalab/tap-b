#include "fileio.h"

///////////////////////////
// Reading network files //
///////////////////////////

network_type *readParametersFile(algorithmBParameters_type *thisRun,
                                 char *filename) {
    /* Read AlgorithmB parameters from a file.  Also read and load
     * network data from the indicated files, and return the pointer
     * to the network data structure created in this way. */
	int status;
    int c;
	char fullLine[STRING_SIZE * 2]; // Double-length to allow concatenation
    char filePath[STRING_SIZE], dataPath[STRING_SIZE];
    char networkFileName[STRING_SIZE];
    stringList_type *tripsFile = NULL, *newTripsFile = NULL;
	char metadataTag[STRING_SIZE], metadataValue[STRING_SIZE];
	FILE *parametersFile = openFile(filename, "r");
    int numBatches = 1;
    network_type *network = newScalar(network_type);
#ifdef PARALLELISM
    thisRun->numThreads = getNumCores();
#endif

	/* Initialize (set mandatory values to missing, mandatory strings to length
	   zero, others to defaults).  Note that some parameters are initialized
       by initializeAlgorithmBParameters, assuming that this was called for
       thisRun when it was created.  These default values are not repeated
       here. */
    networkFileName[0] = '\0';
    strcpy(filePath, "net/");
    strcpy(dataPath, "net/");
    strcpy(thisRun->flowsFile, "flows.txt");
    network->numClasses = 0;

	/* Process parameter file */
	while (!feof(parametersFile)) {
		do {
			if (fgets(fullLine, STRING_SIZE, parametersFile) == NULL) break;
			status = parseMetadata(fullLine, metadataTag, metadataValue);
		} while (status == BLANK_LINE || status == COMMENT);
		if        (strcmp(metadataTag, "NETWORK FILE") == 0) {
			strcpy(networkFileName, metadataValue);
		} else if (strcmp(metadataTag, "TRIPS FILE") == 0) {
			newTripsFile = newScalar(stringList_type);
            strcpy(newTripsFile->string, metadataValue);
            newTripsFile->prev = tripsFile;
            tripsFile = newTripsFile; 
            network->numClasses++;
		} else if (strcmp(metadataTag, "CONVERGENCE GAP") == 0) {
            thisRun->convergenceGap = atof(metadataValue);
		} else if (strcmp(metadataTag, "MAX ITERATIONS") == 0) {
            thisRun->maxIterations = atoi(metadataValue);
		} else if (strcmp(metadataTag, "MAX RUN TIME") == 0) {
            thisRun->maxTime = atof(metadataValue);
		} else if (strcmp(metadataTag, "FILE PATH") == 0) {
            strcpy(filePath, metadataValue);
		} else if (strcmp(metadataTag, "FLOWS FILE") == 0) {
            strcpy(thisRun->flowsFile, metadataValue);
		} else if (strcmp(metadataTag, "GAP FUNCTION") == 0) {
			if    (strcmp(metadataValue, "RELATIVE GAP") == 0)
				thisRun->gapFunction = RELATIVE_GAP_1;
			else if (strcmp(metadataValue, "RELATIVE GAP 2") == 0)
				thisRun->gapFunction = RELATIVE_GAP_2;
			else if (strcmp(metadataValue, "AVERAGE EXCESS COST") == 0)
				thisRun->gapFunction = AEC;
			else if (strcmp(metadataValue, "MAXIMUM EXCESS COST") == 0)
				thisRun->gapFunction = MEC;
			else
				fatalError("Unknown gap function %s\n", metadataValue);
		} else if (strcmp(metadataTag, "OMIT BECKMANN") == 0) {
            thisRun->calculateBeckmann = FALSE;
		} else if (strcmp(metadataTag, "DEMAND MULTIPLIER") == 0) {
            thisRun->demandMultiplier = atof(metadataValue);
		} else if (strcmp(metadataTag, "STORE MATRICES") == 0) {
            thisRun->storeMatrices = TRUE;
		} else if (strcmp(metadataTag, "DATA PATH") == 0) {
            strcpy(dataPath, metadataValue);
		} else if (strcmp(metadataTag, "NUMBER OF BATCHES") == 0) {
            numBatches = atoi(metadataValue);
		} else if (strcmp(metadataTag, "BATCH STEM") == 0) {
            strncpy(thisRun->batchStem, metadataValue,
                    sizeof(thisRun->batchStem) - 1);
		} else if (strcmp(metadataTag, "MATRIX STEM") == 0) {
            strncpy(thisRun->matrixStem, metadataValue, 
                    sizeof(thisRun->matrixStem) - 1);
		} else if (strcmp(metadataTag, "WARM START") == 0) {
            thisRun->warmStart = TRUE;
		} else if (strcmp(metadataTag, "NUMBER OF THREADS") == 0) {
#ifdef PARALLELISM
            thisRun->numThreads = atoi(metadataValue);
#else
            warning(LOW_NOTIFICATIONS, "This is the serial build of tap-b, "
                                       "ignoring specified number of threads.");
#endif
		} else if (strcmp(metadataTag, "INNER ITERATIONS") == 0) {
            thisRun->innerIterations = atoi(metadataValue);
		} else if (strcmp(metadataTag, "SHIFT REPETITIONS") == 0) {
            thisRun->shiftReps = atoi(metadataValue);
		} else if (strcmp(metadataTag, "RESCAN AFTER SHIFT") == 0) {
            thisRun->rescanAfterShift = TRUE;
		} else if (strcmp(metadataTag, "THRESHOLD GAP") == 0) {
            thisRun->thresholdGap = atof(metadataValue);
		} else if (strcmp(metadataTag, "THRESHOLD AEC") == 0) {
            thisRun->thresholdAEC = atof(metadataValue);
		} else if (strcmp(metadataTag, "MIN COST DIFFERENCE") == 0) {
            thisRun->minCostDifference = atof(metadataValue);
		} else if (strcmp(metadataTag, "MIN LINK FLOW SHIFT") == 0) {
            thisRun->minLinkFlowShift = atof(metadataValue);
		} else if (strcmp(metadataTag, "MIN LINK FLOW") == 0) {
            thisRun->minLinkFlow = atof(metadataValue);
		} else if (strcmp(metadataTag, "MIN DERIVATIVE") == 0) {
            thisRun->minDerivative = atof(metadataValue);
		} else if (strcmp(metadataTag, "NEWTON STEP") == 0) {
            thisRun->newtonStep = atof(metadataValue);
		} else if (strcmp(metadataTag, "NEWTON SHIFTS") == 0) {
            thisRun->numNewtonShifts = atoi(metadataValue);
		} else if (strcmp(metadataTag, "SHORTEST PATH QUEUE DISCIPLINE") == 0) {
			if    (strcmp(metadataValue, "DEQUE") == 0)
				thisRun->SPQueueDiscipline = DEQUE;
			else if (strcmp(metadataValue, "FIFO") == 0)
				thisRun->SPQueueDiscipline = FIFO;
			else if (strcmp(metadataValue, "LIFO") == 0)
				thisRun->SPQueueDiscipline = LIFO;
			else
				fatalError("Unknown queue discipline %s\n", metadataValue);
		} else if (strcmp(metadataTag, "LINK COST UPDATE") == 0) {
			if    (strcmp(metadataValue, "EXACT") == 0)
				thisRun->linkShiftB = &exactCostUpdate;
			else if (strcmp(metadataValue, "LINEAR") == 0)
				thisRun->linkShiftB = &linearCostUpdate;
			else if (strcmp(metadataValue, "NONE") == 0)
				thisRun->linkShiftB = &noCostUpdate;
			else
				fatalError("Unknown link cost update %s\n", metadataValue);
		} else if (strcmp(metadataTag, "STORE BUSHES") == 0) {
            thisRun->storeBushes = TRUE;
		} else if (strcmp(metadataTag, "REUSE FIRST BUSH") == 0) {
            thisRun->reuseFirstBush = TRUE;
		} else if (strcmp(metadataTag, "EXCLUDE GAP TIME") == 0) {
            thisRun->includeGapTime = FALSE;
		} else if (strcmp(metadataTag, "INITIAL BUSH") == 0) {
			if    (strcmp(metadataValue, "SP_TREE") == 0)
				thisRun->createInitialBush = &initialBushShortestPath;
			else
				fatalError("Unknown initial bush method %s\n", metadataValue);
		} else if (strcmp(metadataTag, "TOPOLOGICAL ORDER") == 0) {
			if    (strcmp(metadataValue, "STANDARD") == 0)
				thisRun->topologicalOrder = &genericTopologicalOrder;
			else
				fatalError("Unknown topological sort %s\n", metadataValue);
		} else {
			warning(MEDIUM_NOTIFICATIONS,
			        "Ignoring unknown metadata tag in parameters file - %s\n",
			        metadataTag);
		}
    }
    fclose(parametersFile);

    /* Check mandatory elements are present and validate input */
	if (strlen(networkFileName) == 0)
		fatalError("Missing network file!");
	if (network->numClasses <= 0)
		fatalError("Missing demand file!");
	if (thisRun->maxIterations == INT_MAX
	        && thisRun->maxTime == INFINITY
	        && thisRun->convergenceGap == 0)
		warning(LOW_NOTIFICATIONS,
		        "No termination criteria specified... program will run until "
		        "interrupted manually.\n");
    if (thisRun->demandMultiplier < 0)
        fatalError("Negative demand multiplier.");
    if (numBatches < 1)
        fatalError("Must use at least one batch.");
    if (thisRun->numThreads < 1)
        fatalError("Must use at least one thread.");
    if (thisRun->innerIterations < 0)
        warning(LOW_NOTIFICATIONS, "Negative number of inner iterations.");
    if (thisRun->shiftReps < 0)
        warning(LOW_NOTIFICATIONS, "Negative number of shift repetitions.");

    /* Concatenate paths, read network */
    int saveDigits = ceil(log10(network->numClasses)) + 4; // #classes + ".bin"
    snprintf(fullLine, 2*STRING_SIZE, "%s%s", filePath, networkFileName);
    strncpy(networkFileName, fullLine, STRING_SIZE - 1);
    snprintf(fullLine, 2*STRING_SIZE - saveDigits, "%s%s",
            dataPath, thisRun->batchStem);
    strncpy(thisRun->batchStem, fullLine, STRING_SIZE - 1);
    snprintf(fullLine, 2*STRING_SIZE - saveDigits, "%s%s",
            dataPath, thisRun->matrixStem);
    strncpy(thisRun->matrixStem, fullLine, STRING_SIZE - 1);
    char **tripsFiles = (char **)malloc(network->numClasses * sizeof(char *));
    if (tripsFiles == NULL) fatalError("Can't set up trip file array.\n");
    for (c = network->numClasses - 1; c >= 0; c--) {
        tripsFiles[c] = (char *)malloc(2 * STRING_SIZE * sizeof(char));
        if (tripsFiles[c] == NULL) fatalError("Can't setup trip file array.\n");
        snprintf(tripsFiles[c], 2*STRING_SIZE - 1, "%s%s",
                 filePath, tripsFile->string);
        newTripsFile = tripsFile; /* Save for garbage collection */
        tripsFile = tripsFile->prev;
        deleteScalar(newTripsFile);
    }
    
    /* garbage collection */
    readOBANetwork(network, networkFileName, tripsFiles, network->numClasses,
                   thisRun->demandMultiplier);
    if (thisRun->storeMatrices == TRUE) {
        writeBinaryMatrices(network, thisRun->matrixStem);
    }
    for (c = network->numClasses - 1; c >= 0; c--) {
        free(tripsFiles[c]);
    }
    free(tripsFiles);
    setBatches(network, network->numOrigins / numBatches, thisRun->warmStart,
               thisRun->storeMatrices, thisRun->matrixStem);
    return network;
}

/*
 * Write OD matrices into binary files, one for each batch.
 * For use in later warm-starts or assignments.
 */
void writeBinaryMatrices(network_type *network, char *matrixStem) {
    int batch, r, origin;
    char filename[STRING_SIZE];
    FILE* matrixFile;

    for (batch = 0; batch < network->numBatches; batch++) {
        sprintf(filename, "%s%d.bin", matrixStem, batch);
        matrixFile = openFile(filename, "wb");
        fwrite(&batch, sizeof(batch), 1, matrixFile); /* Header */
        for (r = 0; r < network->batchSize; r++) {
            if (outOfOrigins(network, r) == TRUE) break;
            origin = r + batch * network->batchSize;
            fwrite(network->demand[origin], sizeof(network->demand[origin][0]),
                   network->numZones, matrixFile);
        }
        fclose(matrixFile);
    }
}

<<<<<<< HEAD

void readConverterFile(char *converterFileName, int *table, int maxValue,
                       int maxKey, bool isInverse) {
    int i;
    int NCTCOG, SDB;

    FILE *converterFile = openFile(converterFileName, "r");
    for (i = 0; i < maxKey; i++) table[i] = IS_MISSING;
    while (fscanf(converterFile, "%d,%d", &SDB, &NCTCOG) != EOF) {
        if (isInverse == TRUE) swap(NCTCOG, SDB);
        if (NCTCOG >= 0 && NCTCOG <= maxKey && SDB >= 0 && SDB <= maxValue) {
            table[NCTCOG] = SDB;
        } else {
            warning(DEBUG,
                    "Converter tables out of range: %d -> %d\n", NCTCOG, SDB);
        }
    }
    fclose(converterFile);
}

int convert(int value, int *table, int maxKey) {
    if (value < 0 || value > maxKey || table[value] == IS_MISSING) {
        fatalError("Invalid table lookup: %d (max %d)\n", value, maxKey);
    }
    return table[value];
}

void readNCTCOGLinks(network_type *network, char *networkFileName, int *table){
    int e, ij;
    char lineData[NUM_NCTCOG_NET_COLUMNS][STRING_SIZE];
    char fullLine[STRING_SIZE];
    FILE *networkFile = openFile(networkFileName, "r");

    /* Skip header row */
    if (fgets(fullLine, STRING_SIZE, networkFile) == NULL)
        fatalError("Cannot read header of network file %s", networkFileName);

    /* Now read for each link */
    ij = 0; /* ij counts directional links, e undirected links */
    for (e = 1; e < NCTCOG_UNDIRECTED_LINKS; e++) {
        if (fgets(fullLine, STRING_SIZE, networkFile) == NULL)
            fatalError("Link file done before all links read.");
        parseCSV(lineData, fullLine, NUM_NCTCOG_NET_COLUMNS);
        if (atof(lineData[PMCAP_AB]) > 0) { /* Create AB link (handles '--')*/
            makeLink(network, ij++, table, lineData[ID], lineData[FROM_NODE],
                lineData[TO_NODE], lineData[PMCAP_AB], lineData[LENGTH],
                lineData[PKFRTIME_AB], lineData[A_PK_CONICAL],
                lineData[VDF_SHIFT], lineData[SPAR_AB], lineData[PMSATFLOW_AB],
                lineData[CA_AB], lineData[CB_AB], lineData[CC_AB],
                lineData[CD_AB], lineData[UNSIG_MINDELAY], lineData[UPAR_AB],
                lineData[OPERCOSTPM_AB], lineData[TOLL_AUTO_DA_PM_AB],
                lineData[TOLL_AUTO_SR_PM_AB],
                lineData[TOLL_MEDIUM_TRUCK_PM_AB],
                lineData[TOLL_HEAVY_TRUCK_PM_AB], lineData[FLAG_EXCLUDE_DA]);
        }
        if (atof(lineData[PMCAP_BA]) > 0) { /* Create BA link */
            makeLink(network, ij++, table, lineData[ID], lineData[TO_NODE],
                lineData[FROM_NODE], lineData[PMCAP_BA], lineData[LENGTH],
                lineData[PKFRTIME_BA], lineData[A_PK_CONICAL],
                lineData[VDF_SHIFT], lineData[SPAR_BA], lineData[PMSATFLOW_BA],
                lineData[CA_BA], lineData[CB_BA], lineData[CC_BA],
                lineData[CD_BA], lineData[UNSIG_MINDELAY], lineData[UPAR_BA],
                lineData[OPERCOSTPM_BA], lineData[TOLL_AUTO_DA_PM_BA],
                lineData[TOLL_AUTO_SR_PM_BA],
                lineData[TOLL_MEDIUM_TRUCK_PM_BA],
                lineData[TOLL_HEAVY_TRUCK_PM_BA], lineData[FLAG_EXCLUDE_DA]);
        }
    }
    fclose(networkFile);
}

void makeLink(network_type *network, int ij, int *table, char *ID, char *from,
        char *to, char *cap, char *len, char *freeFlow, char *conical, char
        *shift, char *sPar, char *satFlow, char *CA, char *CB, char *CC, char
        *CD, char *minDelay, char *uPar, char *operCost, char *daToll, char
        *srToll, char *medToll, char *heavyToll, char *exclude) {
    int c;

    arc_type* arc = &network->arcs[ij];
    arc->ID = atoi(ID);
    arc->tail = convert(atoi(from), table, NCTCOG_MAX_NODE_ID);
    arc->head = convert(atoi(to), table, NCTCOG_MAX_NODE_ID);
    arc->flow = 0;
    arc->cost = atof(freeFlow);
    arc->der = 0;
    arc->freeFlowTime = atof(freeFlow);
    arc->capacity = atof(cap);
    arc->a = atof(conical);
    arc->e = atof(shift);
    arc->sParam = atof(sPar);
    arc->saturationFlow = atof(satFlow);
    arc->CA = atof(CA);
    arc->CB = atof(CB);
    arc->CC = atof(CC);
    arc->CD = atof(CD);
    arc->m = atof(minDelay);
    arc->u = atof(uPar);
    arc->operCost = atof(operCost);
    arc->toll_DA = atof(daToll);
    arc->toll_SR = atof(srToll);
    arc->toll_Med = atof(medToll);
    arc->toll_Heavy = atof(heavyToll);
    arc->length = atof(len);
    if (strcmp(exclude, "TRUE") == 0) {
        arc->excludeDA = TRUE;
    } else if (strcmp(exclude, "FALSE") == 0) {
        arc->excludeDA = FALSE;
    } else {
        fatalError("Unreadable exclude parameter '%s'", exclude);
    }
    arc->h0 = 1 + sqrt(arc->a * arc->a * (1 + arc->e) * (1 + arc->e) + arc->b * arc->b) - arc->a * (1 + arc->e) - arc->b;
    arc->alpha = 0.15;
    arc->beta = 4;
    arc->toll = 0;
    arc->speedLimit = IS_MISSING;
    arc->linkType = IS_MISSING;
    arc->fixedCost = 0;
    if (arc->saturationFlow > 0) { /* Regular link */
        arc->calculateCost = &conicCost;
        arc->calculateDer = &conicDer;
        arc->calculateInt = &conicInt;
    } else { /* Centroid connector */
        arc->alpha = 0;
        arc->beta = 1;
        arc->calculateCost = &linearBPRcost;
        arc->calculateDer = &linearBPRder;
        arc->calculateInt = &linearBPRint;
    }

    arc->classFlow = newVector(network->numClasses, double);
    arc->classCost = newVector(network->numClasses, double);
    arc->classToll = newVector(network->numClasses, double);

    for (c = 0; c < network->numClasses; c++) {
        if (isDA(c)) {
            arc->classToll[c] = arc->toll_DA;
        } else if (isHOV(c)) {
            arc->classToll[c] = arc->toll_SR;
        } else if (c == MED_TRUCKS) {
            arc->classToll[c] = arc->toll_Med;
        } else if (c == HVY_TRUCKS) {
            arc->classToll[c] = arc->toll_Heavy;
        } else {
            fatalError("Class index and NCTCOG_classes typedef not aligned.");
        }
        if (isSolo(c) && arc->excludeDA == TRUE) {
            arc->classCost[c] = ARTIFICIAL;
        } else {
            arc->classCost[c] = network->tollFactor[c]
            * (arc->operCost + arc->classToll[c]);
        }
        arc->classFlow[c] = 0;
    }
}

void readNCTCOGTrips(network_type *network, char *tripFileName, int *table) {
    int r, s;
    char lineData[NUM_NCTCOG_CLASSES + 2][STRING_SIZE];
    char fullLine[STRING_SIZE];
    FILE *tripFile = openFile(tripFileName, "r");
    while (TRUE) { /* Break in middle when out of lines */
        if (fgets(fullLine, STRING_SIZE, tripFile) == NULL) break;
        if (strstr(fullLine, ",") == NULL) continue;
        parseCSV(lineData, fullLine, NUM_NCTCOG_CLASSES + 2);
        r = convert(atoi(lineData[0]), table, NCTCOG_MAX_NODE_ID);
        s = convert(atoi(lineData[1]), table, NCTCOG_MAX_NODE_ID);
        assignDemand(network, r, s, SOLO_35, lineData[2]);
        assignDemand(network, r, s, SOLO_90, lineData[3]);
        assignDemand(network, r, s, HOV_35, lineData[4]);
        assignDemand(network, r, s, HOV_90, lineData[5]);
        assignDemand(network, r, s, SOLO_17, lineData[6]);
        assignDemand(network, r, s, SOLO_45, lineData[7]);
        assignDemand(network, r, s, HOV_17, lineData[8]);
        assignDemand(network, r, s, HOV_45, lineData[9]);
        assignDemand(network, r, s, MED_TRUCKS, lineData[10]);
        assignDemand(network, r, s, HVY_TRUCKS, lineData[11]);
    } ;
    fclose(tripFile);
}

void streamNCTCOGTrips(network_type *network, int *table) {
    ssize_t n;
    ssize_t off = 0;
    int r, s;
//    char initial[6];
    // char *buffer = (char *) calloc(48, sizeof(char));
    char buffer[12*sizeof(float)];
    displayMessage(FULL_NOTIFICATIONS, "Starting to read...\n");
    displayMessage(FULL_NOTIFICATIONS, "Printing before the tight loop\n");
    int count = 0;
    do {
        n = read(STDIN_FILENO, ((char*)buffer) + off, 48 - off);  /* Break in middle when out of lines */
        off += n;
        if (n < 0) {
            fatalError("Issue reading from stdin");
        } else if (strcmp((char *) buffer, "Sto") == 0) {
            break;
        } else if (off != 48){
            continue;
        }
//        displayMessage(FULL_NOTIFICATIONS, "read the following bytes %d\n", off);
        off = 0;
//        displayMessage(FULL_NOTIFICATIONS, "Printing before initial conversion\n");
//        displayMessage(FULL_NOTIFICATIONS, "r: %d, s: %d, SOLO_35: %f, SOLO_90: %f, HOV_35: %f, HOV_90: %f, SOLO_17: %f, SOLO_45: %f, HOV_17: %f, HOV_45: %f, MED_TRUCKS: %f, HVY_TRUCKS: %f\n",
//                       ((int *)buffer)[0], ((int *) buffer)[1],
//                       ((float *) buffer)[2], ((float *) buffer)[3],
//                       ((float *) buffer)[4], ((float *) buffer)[5],
//                       ((float *) buffer)[6], ((float *) buffer)[7],
//                       ((float *) buffer)[8], ((float *) buffer)[9],
//                       ((float *) buffer)[10], ((float *) buffer)[11]);
        count += 1;
        r = convert(((int *)buffer)[0], table, NCTCOG_MAX_NODE_ID);
        s = convert(((int *)buffer)[1], table, NCTCOG_MAX_NODE_ID);
        assignStreamedDemand(network, r, s, SOLO_35, ((float *) buffer)[2]);
        assignStreamedDemand(network, r, s, SOLO_90, ((float *) buffer)[3]);
        assignStreamedDemand(network, r, s, HOV_35, ((float *) buffer)[4]);
        assignStreamedDemand(network, r, s, HOV_90, ((float *) buffer)[5]);
        assignStreamedDemand(network, r, s, SOLO_17, ((float *) buffer)[6]);
        assignStreamedDemand(network, r, s, SOLO_45, ((float *) buffer)[7]);
        assignStreamedDemand(network, r, s, HOV_17, ((float *) buffer)[8]);
        assignStreamedDemand(network, r, s, HOV_45, ((float *) buffer)[9]);
        assignStreamedDemand(network, r, s, MED_TRUCKS, ((float *) buffer)[10]);
        assignStreamedDemand(network, r, s, HVY_TRUCKS, ((float *) buffer)[11]);
        } while(1);
    displayMessage(FULL_NOTIFICATIONS, "Finished reading %d OD pairs from buffer\n", count);
}

void assignDemand(network_type *network, int originNode, int destinationNode,
                  int class, char *demandValue) {
    int origin = nodeclass2origin(network, originNode, class);
    network->demand[origin][destinationNode] = atof(demandValue);
}

void assignStreamedDemand(network_type *network, int originNode, int destinationNode,
                  int class, float demandValue) {
    int origin = originNode + class * network->batchSize;
    network->demand[origin][destinationNode] = demandValue;
}

void readSDBNetwork(network_type *network, char *filename, double defaultAlpha,
        double defaultBeta) {
    int i, j, c;
    int numParams;

    FILE *networkFile = openFile(filename, "r");

    /* Read header row and dimension arrays */
    numParams = fscanf(networkFile, "%d,%d,%d,%d",
                        &(network->numNodes),
                        &(network->numArcs),
                        &(network->numZones),
                        &(network->firstThroughNode));
    if (numParams != 4)
        fatalError("Header information incorrect in network file %s",filename);
    displayMessage(MEDIUM_NOTIFICATIONS, "Nodes, arcs, zones, thrunode: "
            "%d %d %d %d\n", network->numNodes, network->numArcs,
            network->numZones, network->firstThroughNode);

    network->nodes = newVector(network->numNodes, node_type);
    network->arcs = newVector(network->numArcs, arc_type);
    network->demand = newMatrix(network->numZones, network->numZones, double);
    network->numClasses = 1;
    network->numOrigins = network->numZones * network->numClasses;
    // This file format cannot include distance or toll factors
    network->distanceFactor = newVector(network->numClasses, double);
    network->tollFactor = newVector(network->numClasses, double);
    for (c = 0; c < network->numClasses; c++) {
        network->distanceFactor[c] = 0;
        network->tollFactor[c] = 0;
    }
    network->totalODFlow = 0;

    network->beckmann = INFINITY;
    network->beckmannLB = INFINITY;

    /* Read arc and OD data */
    for(i = 0; i < network->numArcs; i++) {
        numParams = fscanf(networkFile, "%d,%d,%lf,%lf",
                &network->arcs[i].tail, &network->arcs[i].head,
                &network->arcs[i].capacity, &network->arcs[i].freeFlowTime);
        if (numParams != 4)
            fatalError("Unable to read information for arc %d in network "
                       "file %s.", i, filename);
        if (network->arcs[i].tail < 0 ||
                network->arcs[i].tail >= network->numNodes)
            fatalError("Arc %d tail %d out of range in network file %s.", i,
                    network->arcs[i].tail, filename);
        if (network->arcs[i].head < 0 || 
                network->arcs[i].head >= network->numNodes) 
            fatalError("Arc %d head %d out of range in network file %s.", i, 
                    network->arcs[i].head, filename);
        if (network->arcs[i].freeFlowTime < 0) 
            fatalError("Arc free flow time %d negative in network file %s.", i,
                    filename);
        if (network->arcs[i].capacity <= 0) 
            fatalError("Capacity %d nonpositive in network file %s.", i, 
                    filename);
        if (feof(networkFile)) 
            fatalError("network file ended after reading arc %ld.", i);
        network->arcs[i].flow = 0;
        network->arcs[i].cost = network->arcs[i].freeFlowTime;
        network->arcs[i].alpha = defaultAlpha;
        network->arcs[i].beta = defaultBeta;
        /* This file format does not include the following link fields */
        network->arcs[i].toll = 0;
        network->arcs[i].speedLimit = IS_MISSING;
        network->arcs[i].length = 0;
        network->arcs[i].linkType = IS_MISSING;

        network->arcs[i].classFlow = newVector(network->numClasses, double);
        network->arcs[i].classCost = newVector(network->numClasses, double);
        network->arcs[i].classToll = newVector(network->numClasses, double);        
        for (c = 0; c < network->numClasses; c++) {
            /* classFlow and classCost are initialized in finalizeNetwork */
            network->arcs[i].classToll[c] = network->arcs[i].toll;
        }

        
        if (defaultBeta == 1) {
            network->arcs[i].calculateCost = &linearBPRcost;
            network->arcs[i].calculateDer = &linearBPRder;           
            network->arcs[i].calculateInt = &linearBPRint;           
        } else if (defaultBeta == 4) {
            network->arcs[i].calculateCost = &quarticBPRcost;
            network->arcs[i].calculateDer = &quarticBPRder;           
            network->arcs[i].calculateInt = &quarticBPRint;           
        } else {
            network->arcs[i].calculateCost = &generalBPRcost;
            network->arcs[i].calculateDer = &generalBPRder;           
            network->arcs[i].calculateInt = &generalBPRint;           
        }       
    }
    for (i = 0; i < network->numZones; i++) {
        for (j = 0; j < network->numZones; j++) {
            if (fscanf(networkFile, "%lf,", &network->demand[i][j]) != 1)
                fatalError("Error reading OD table entry %d -> %d", i, j);
            if (feof(networkFile) && j < network->numZones 
                    && i < network->numZones)
                fatalError("network file %s ended before OD table is "
                            "complete.", filename);
            network->totalODFlow += network->demand[i][j];
        }
    }
    fclose(networkFile);
    displayMessage(LOW_NOTIFICATIONS,"File read and memory allocated.\n");

    finalizeNetwork(network);
    displayMessage(FULL_NOTIFICATIONS,"Forward/reverse stars generated.\n");
}

=======
>>>>>>> 12b4c815
void readOBANetwork(network_type *network, char *linkFileName, 
                    char **tripFileName, int numClasses,
                    double defaultDemandMultiplier) {
    int i, j, r = 0, c;
    int check;
    int numParams, status;
    double demand, totalDemandCheck = 0, statedDemand = 0;
    double defaultTollFactor, defaultDistanceFactor;
    double demandMultiplier = IS_MISSING;

    char fullLine[STRING_SIZE], trimmedLine[STRING_SIZE], *token;
    char metadataTag[STRING_SIZE], metadataValue[STRING_SIZE];

    FILE *linkFile = openFile(linkFileName, "r");
    FILE *tripFile;

    network->numZones = IS_MISSING;
    network->numArcs = IS_MISSING;
    network->numNodes = IS_MISSING;
    network->numClasses = numClasses;
    network->firstThroughNode = IS_MISSING;
    defaultTollFactor = IS_MISSING;
    defaultDistanceFactor = IS_MISSING;

    /* Read link file metadata */
    bool endofMetadata = FALSE;
    do {
        if (fgets(fullLine, STRING_SIZE, linkFile) == NULL) 
            fatalError("Link file %s ended (or other I/O error) before "
                        "metadata complete.", linkFileName);
        status = parseMetadata(fullLine, metadataTag, metadataValue);
        if (status == BLANK_LINE || status == COMMENT) continue;
        if         (strcmp(metadataTag, "NUMBER OF ZONES") == 0) {
            network->numZones = atoi(metadataValue);
        } else if (strcmp(metadataTag, "NUMBER OF LINKS") == 0) {
            network->numArcs = atoi(metadataValue);
        } else if (strcmp(metadataTag, "NUMBER OF NODES") == 0) {
            network->numNodes = atoi(metadataValue);
        } else if (strcmp(metadataTag, "FIRST THRU NODE") == 0) {
            network->firstThroughNode = atoi(metadataValue) - 1;
        } else if (strcmp(metadataTag, "DISTANCE FACTOR") == 0) {
            defaultDistanceFactor = atof(metadataValue);
        } else if (strcmp(metadataTag, "TOLL FACTOR") == 0) {
            defaultTollFactor = atof(metadataValue);
        } else if (strcmp(metadataTag, "END OF METADATA") == 0) {
            endofMetadata = TRUE;
        } else {
            warning(MEDIUM_NOTIFICATIONS, "Ignoring unknown metadata tag %s "
                    "in link file %s", metadataTag, linkFileName);
        }
    } while (endofMetadata == FALSE);

    /* Check input for completeness and correctness */
    if (network->numZones == IS_MISSING) 
        fatalError("Link file %s does not contain number of zones.", 
                linkFileName);
    if (network->numNodes == IS_MISSING) 
        fatalError("Link file %s does not contain number of nodes.", 
                linkFileName);
    if (network->numArcs == IS_MISSING) 
        fatalError("Link file %s does not contain number of links.", 
                linkFileName);
    if (network->firstThroughNode == IS_MISSING) {
        warning(LOW_NOTIFICATIONS, "Link file %s does not contain first "
                "through node, setting to 1 as default.\n", linkFileName);
        network->firstThroughNode = 0;
    }
    if (defaultDistanceFactor == IS_MISSING) {
        defaultDistanceFactor = 0;
    }
    if (defaultTollFactor == IS_MISSING) {
        defaultTollFactor = 0;
    }
    if (network->numZones < 1) 
        fatalError("Link file %s does not contain a positive number of nodes.",
                linkFileName);
    if (network->numArcs < 1) 
        fatalError("Link file %s does not contain a positive number of links.",
                linkFileName);
    if (network->numNodes < 1) 
        fatalError("Link file %s does not contain a positive number of nodes.",
                linkFileName);

    displayMessage(MEDIUM_NOTIFICATIONS, "Global distance/toll factors: "
            "%lf %lf\n", defaultDistanceFactor, defaultTollFactor);

    network->numOrigins = network->numZones * network->numClasses;
    network->nodes = newVector(network->numNodes, node_type);
    network->arcs = newVector(network->numArcs, arc_type);
    network->demand = newMatrix(network->numOrigins, network->numZones,double);
    network->tollFactor = newVector(network->numClasses, double);
    network->distanceFactor = newVector(network->numClasses, double);
#ifdef PARALLELISM
    network->arc_muts = newVector(network->numArcs, pthread_mutex_t);
#endif

    /* Default batching for network reading; can adjust later */
    network->batchSize = network->numOrigins;
    network->numBatches = 1;
    network->curBatch = 0;
    
    for (i = 0; i < network->numOrigins; i++) {
        for (j = 0; j < network->numZones; j++) {
            network->demand[i][j] = 0;
        }
    }

    /* Read link data */
    for (i = 0; i < network->numArcs; i++) {
        if (fgets(fullLine, STRING_SIZE, linkFile) == NULL)
            fatalError("Link file %s ended (or other I/O error) before link "
                    "data complete.", linkFileName);
        status = parseLine(fullLine, trimmedLine);
        if (status == BLANK_LINE || status == COMMENT) {
            i--;
            continue;
        }
        numParams=sscanf(trimmedLine,"%d %d %lf %lf %lf %lf %lf %lf %lf %d",
            &network->arcs[i].tail,
            &network->arcs[i].head,
            &network->arcs[i].capacity,
            &network->arcs[i].length,
            &network->arcs[i].freeFlowTime,
            &network->arcs[i].alpha,
            &network->arcs[i].beta,
            &network->arcs[i].speedLimit,
            &network->arcs[i].toll,
            &network->arcs[i].linkType);
        if (numParams != 10) 
            fatalError("Link file %s has an error in this line:\n\"%s\"",
                    linkFileName, fullLine);
        if (network->arcs[i].tail < 1 
                || network->arcs[i].tail > network->numNodes) 
            fatalError("Arc tail %d out of range in network file %s.", 
                    i, linkFileName);
        if (network->arcs[i].head < 1 
                || network->arcs[i].head > network->numNodes) 
            fatalError("Arc head %d out of range in network file %s.", 
                    i, linkFileName);
        if (network->arcs[i].length < 0) 
            warning(FULL_NOTIFICATIONS, 
                    "Arc length %d negative in network file %s.\n%s", i,
                    linkFileName, fullLine);
        if (network->arcs[i].freeFlowTime < 0) 
            fatalError("Arc free flow time %d negative in network file "
                    "%s.\n%s", i, linkFileName, fullLine);
        if (network->arcs[i].alpha < 0) fatalError("Alpha %d negative in "
                "network file %s.\n%s", i, linkFileName, fullLine);
        if (network->arcs[i].beta < 0) fatalError("Beta %d negative in "
                "network file %s.\n%s", i, linkFileName, fullLine);
        if (network->arcs[i].speedLimit < 0) warning(FULL_NOTIFICATIONS, 
                "Speed limit %d negative in network file %s.\n%s", i, 
                linkFileName, fullLine);
        if (network->arcs[i].toll < 0) warning(FULL_NOTIFICATIONS, "Toll %d "
                "negative in network file %s.\n%s", i, linkFileName, fullLine);
        if (network->arcs[i].capacity <= 0) fatalError("Capacity %d "
                "nonpositive in network file %s.\n%s", i, linkFileName, 
                fullLine);
        network->arcs[i].tail--;
        network->arcs[i].head--;
        network->arcs[i].flow = 0;
        network->arcs[i].cost = network->arcs[i].freeFlowTime;
        if (network->arcs[i].beta == 1) {
           network->arcs[i].calculateCost = &linearBPRcost;
           network->arcs[i].calculateDer = &linearBPRder;           
           network->arcs[i].calculateInt = &linearBPRint;           
        } else if (network->arcs[i].beta == 4) {
           network->arcs[i].calculateCost = &quarticBPRcost;
           network->arcs[i].calculateDer = &quarticBPRder;           
           network->arcs[i].calculateInt = &quarticBPRint;           
        } else {
           network->arcs[i].calculateCost = &generalBPRcost;
           network->arcs[i].calculateDer = &generalBPRder;           
           network->arcs[i].calculateInt = &generalBPRint;           
        }           
        network->arcs[i].classFlow = newVector(network->numClasses, double);
        network->arcs[i].classCost = newVector(network->numClasses, double);
        network->arcs[i].classToll = newVector(network->numClasses, double);        
        for (c = 0; c < network->numClasses; c++) {
            /* Assume all costs face same toll unless otherwise stated.
               (e.g., to make a toll-insensitive class you can make its toll
               zero) */
            network->arcs[i].classToll[c] = network->arcs[i].toll;
        }
        /* classFlow and classCost are initialized in finalizeNetwork */
    }

    for (c = 0; c < network->numClasses; c++) {
        totalDemandCheck = 0; statedDemand = 0;
        tripFile = openFile(tripFileName[c], "r");
        /* Verify trip table metadata */
        endofMetadata = FALSE;
        network->totalODFlow = 0;
        network->tollFactor[c] = defaultTollFactor;
        network->distanceFactor[c] = defaultDistanceFactor;
        do {
            if (fgets(fullLine, STRING_SIZE, tripFile) == NULL) 
                fatalError("Trip file %s ended (or other I/O error) before "
                        "metadata complete.", tripFileName);
            status = parseMetadata(fullLine, metadataTag, metadataValue);
            if (status == BLANK_LINE || status == COMMENT) continue;
            if         (strcmp(metadataTag, "NUMBER OF ZONES") == 0) {
                check = atoi(metadataValue);
                if (check != network->numZones) fatalError("Number of zones in"
                        "trip and link files do not match.");
            } else if (strcmp(metadataTag, "TOTAL OD FLOW") == 0) {
                statedDemand = atof(metadataValue);
            } else if (strcmp(metadataTag, "DEMAND MULTIPLIER") == 0) {
                demandMultiplier = atof(metadataValue);
            } else if (strcmp(metadataTag, "DISTANCE FACTOR") == 0) {
                network->distanceFactor[c] = atof(metadataValue);
            } else if (strcmp(metadataTag, "TOLL FACTOR") == 0) {
                network->tollFactor[c] = atof(metadataValue);
            } else if (strcmp(metadataTag, "END OF METADATA") == 0) {
                endofMetadata = TRUE;
            } else {
                warning(MEDIUM_NOTIFICATIONS, "Ignoring unknown metadata tag "
                        "%s in trips file %s", metadataTag, tripFileName[c]);
            }
        } while (endofMetadata == FALSE);
        if (demandMultiplier == IS_MISSING)
            demandMultiplier = defaultDemandMultiplier;

        /* Now read trip table */
        while (!feof(tripFile)) {
            if (fgets(fullLine, STRING_SIZE, tripFile) == NULL) break;
            status = parseLine(fullLine, trimmedLine);
            if (status == BLANK_LINE || status == COMMENT) continue;
            if (strstr(trimmedLine, "Origin") != NULL) {
                // i indexes current origin
                sscanf(strstr(trimmedLine, "Origin")+6,"%d", &i);  
                if (i <= 0 || i > network->numZones) fatalError("Origin %d is"
                        "out of range in trips file %s", i, tripFileName[c]);
                i--;
                r = nodeclass2origin(network, i, c);
                continue;
            }
            token = strtok(trimmedLine , ";");
            while (token != NULL && strlen(token) > 1) {
                numParams = sscanf(token, "%d : %lf", &j, &demand);
                if (numParams < 2) break;
                if (j <= 0 || j > network->numZones) fatalError("Destination "
                        "%d is out of range in trips file %s\n%s\n%s", j, 
                        tripFileName[c], fullLine, token);
                j--;
                network->demand[r][j] = demand * demandMultiplier;
                if (demand < 0) fatalError("Negative demand from origin %d to "
                        "destination %d in class %d", i, j, c);
                totalDemandCheck += demand;
                network->totalODFlow += network->demand[r][j];
                token = strtok(NULL, ";");
            }
            blankInputString(trimmedLine, STRING_SIZE);
        }
        displayMessage(MEDIUM_NOTIFICATIONS, "Class %d distance/toll factors: "
                                             "%f %f\n", c+1,
                                             network->distanceFactor[c],
                                             network->tollFactor[c]);
        displayMessage(MEDIUM_NOTIFICATIONS,
                       "Read %f trips for class %d (%f expected)\n",
                       totalDemandCheck, c + 1, statedDemand);
        if (fabs(totalDemandCheck / statedDemand - 1) > 0.01) {
            warning(LOW_NOTIFICATIONS, "Class %d demand differs from stated "
                                       "value by more than 1%\n", c+1);
        }
        fclose(tripFile);
    }

    displayMessage(MEDIUM_NOTIFICATIONS, "%d nodes, %d arcs, and %d zones\n",
            network->numNodes, network->numArcs, network->numZones);

    fclose(linkFile);
    displayMessage(LOW_NOTIFICATIONS, "File read and memory allocated.\n");

    finalizeNetwork(network);
    displayMessage(FULL_NOTIFICATIONS, "Forward and reverse star lists "
            "generated.\n");

}

/*
setBatches: Re-partitions the network into origin batches of the given
size.  This should NEVER be called during the middle of a run, or
unpredictable things may happen.

As a result, we write the binary matrices HERE.
*/
void setBatches(network_type *network, int batchSize, bool warmStart,
                bool storeMatrices, char *matrixStem) {
    network->batchSize = batchSize;
    if (network->numOrigins % batchSize != 0) {
        fatalError("Number of origins (%d) must be divisible by the batch "
                   "size(%d)\n", network->numOrigins, batchSize);
    }
    network->numBatches = (network->numOrigins - 1) / batchSize + 1;
    network->curBatch = 0;

    if (warmStart == FALSE
            && (network->numBatches > 1 || storeMatrices == TRUE ))
        writeBinaryMatrices(network, matrixStem);

    if (network-> numBatches > 1 && warmStart == FALSE) {
        deleteMatrix(network->demand, network->numOrigins);
        network->demand = newMatrix(network->batchSize, network->numZones,
                                    double);
    }

}


void writeOBANetwork(network_type *network, char *linkFileName, 
        char *tripFileName) {
    int i, j;
    qsort(network->arcs, network->numArcs, sizeof(arc_type),
            forwardStarOrder); 
    displayMessage(FULL_NOTIFICATIONS, "Arcs sorted.");

    FILE* linkFile = openFile(linkFileName, "w");

    displayMessage(FULL_NOTIFICATIONS, "Opening %s and %s\n", linkFileName,
            tripFileName);
    fprintf(linkFile, "<NUMBER OF NODES> %d\n", network->numNodes);
    fprintf(linkFile, "<NUMBER OF LINKS> %d\n", network->numArcs);
    fprintf(linkFile, "<NUMBER OF ZONES> %d\n", network->numZones);
    fprintf(linkFile, "<FIRST THRU NODE> %d\n", network->firstThroughNode);
    fprintf(linkFile, "<END OF METADATA>\n");
    fprintf(linkFile, "\n");
    fprintf(linkFile, "~\tTail\tHead\tCapacity (veh/h)\tLength (ft)\tFree "
            "Flow Time (min)\tB\tPower\tSpeed (ft/min)\tToll\tType\t;\n");
    for (i = 0; i < network->numArcs; i++) {
        fprintf(linkFile,
                "\t%d\t%d\t%lf\t%lf\t%lf\t%lf\t%lf\t%lf\t%lf\t%d\t;\n",
            network->arcs[i].tail,
            network->arcs[i].head,
            network->arcs[i].capacity,
            network->arcs[i].length,
            network->arcs[i].freeFlowTime,
            network->arcs[i].alpha,
            network->arcs[i].beta,
            network->arcs[i].speedLimit,
            network->arcs[i].toll,
            network->arcs[i].linkType);
    }
    fclose(linkFile);
    displayMessage(FULL_NOTIFICATIONS, "Wrote arcs.\n");

    int destinationsWritten;
    FILE* tripFile = openFile(tripFileName, "w");

    fprintf(tripFile, "<NUMBER OF ZONES> %d\n", network->numZones);
    fprintf(tripFile, "<TOTAL OD FLOW> %lf\n", network->totalODFlow);
    fprintf(tripFile, "<END OF METADATA>\n");
    for (i = 0; i < network->numZones; i++) {
        fprintf(tripFile, "\n\nOrigin %d\n", i);
        destinationsWritten = 0;
        for (j = 0; j < network->numZones; j++) {
            if (network->demand[i][j] > 0) {
                fprintf(tripFile, "\t%d :\t%lf;",j,network->demand[i][j]);
                destinationsWritten++;
                if (destinationsWritten % DESTINATIONS_PER_LINE == 0)
                    fprintf(tripFile, "\n");
            }
        }
    }
    fclose(tripFile);
    displayMessage(FULL_NOTIFICATIONS, "Wrote ODs.\n");
}

/*
 * writeNetworkFlows prints the link IDs, flows, and costs in the file
 * format used on the TNTP site.
 */
void writeNetworkFlows(network_type *network, char *outputFileName) {
    FILE *outFile = openFile(outputFileName, "w");
    int ij, c;

    for (ij = 0; ij < network->numArcs; ij++) {
        if (network->arcs[ij].capacity == ARTIFICIAL) continue;
        fprintf(outFile, "(%d,%d) %f \n", network->arcs[ij].tail + 1,
                                            network->arcs[ij].head + 1,
                                            network->arcs[ij].flow);
        for (c = 0; c < network->numClasses; ++c) {
            fprintf(outFile, "%f ", network->arcs[ij].classFlow[c]);
        }
        fprintf(outFile, "\n");
    }
    
    fclose(outFile);
}

/*
 * writeMulticlassFlows prints link IDs, total flows and costs, and then
 * class-specific flows, followed by summary information on total time,
 * distance, and toll paid by class and in total.
 *
 * Also includes a header row for multiclass.  (This is a "richer" version of
 * writeNetworkFlows).  If there is just a single class, it is the same
 * as writeNetworkFlows, but with time/distance/toll printed at bottom.
 */
void writeMulticlassFlows(network_type *network, char *outputFileName) {
    if (network->numClasses == 1) { /* just call regular writeNetworkFlows */
        writeNetworkFlows(network, outputFileName);
        /* But add summary statistics at the end */
        FILE *outFile = openFile(outputFileName, "a");
        fprintf(outFile, "Total time: %f\n", classTravelTime(network, 0));
        fprintf(outFile, "Total distance: %f\n", classDistance(network, 0));
        fprintf(outFile, "Total toll: %f\n", classRevenue(network, 0));
        fprintf(outFile, "Total generalized cost: %f\n", TSTT(network));
        fclose(outFile);
        return;
    }
    /* Usual case */
    FILE *outFile = openFile(outputFileName, "w");
    int c, ij;

    fprintf(outFile, "Link TotalFlow TravelTime");
    for (c = 0; c < network->numClasses; c++) {
        fprintf(outFile, " Class%d", c+1);
    }
    fprintf(outFile, "\n");
    for (ij = 0; ij < network->numArcs; ij++) {
        fprintf(outFile, "(%d,%d) %f %f", network->arcs[ij].tail + 1,
                                          network->arcs[ij].head + 1,
                                          network->arcs[ij].flow,
                                          network->arcs[ij].cost
                                              - network->arcs[ij].fixedCost);
        for (c = 0; c < network->numClasses; c++) {
            fprintf(outFile, " %f", network->arcs[ij].classFlow[c]);
        }
        fprintf(outFile, "\n");
    }

    fprintf(outFile, "\n\nClass Time Distance Toll GeneralizedCost\n");
    float classTime, classDist, classToll, classGC;
    float totalTime = 0, totalDistance = 0, totalToll = 0, totalCost = 0;
    for (c = 0; c < network->numClasses; c++) {
        classTime = classTravelTime(network, c);
        classDist = classDistance(network, c);
        classToll = classRevenue(network, c);
        classGC = classCost(network, c, 1, network->tollFactor[c],
                                           network->distanceFactor[c]);
        totalTime += classTime;
        totalDistance += classDist;
        totalToll += classToll;
        totalCost += classGC;
        fprintf(outFile, "%d %f %f %f %f\n", c+1, classTime, classDist,
                                             classToll, classGC);
    }
    fprintf(outFile, "TOTAL %f %f %f %f\n", totalTime, totalDistance,
                                            totalToll, totalCost);
    fclose(outFile);
}


    

///////////////////////
// String processing //
///////////////////////

void blankInputString(char *string, int length) {
    int i;
    for (i = 0; i < length; i++) string[i] = '\0';
}

int parseMetadata(char* inputLine, char* metadataTag, char* metadataValue) {
    /* metadataTag and metadataValue both need to be of at least STRING_SIZE */
    int i = 0, j = 0;
    inputLine[STRING_SIZE-1] = '\0';
    while (inputLine[i] != '\0' && inputLine[i] != '\n' && inputLine[i] != '\r' 
            && inputLine[i] != '<' && inputLine[i] != '~') i++;
    if (inputLine[i] == '\0' || inputLine[i] == '\n' || inputLine[i] == '\r') 
        return BLANK_LINE;
    if (inputLine[i] == '~') return COMMENT;
    i++;
    while (inputLine[i] != '\0' && inputLine[i] != '>') {
        metadataTag[j++] = toupper(inputLine[i++]);
    }
    metadataTag[j] = '\0';
    if (inputLine[i] == '\0')
        fatalError("Metadata tag not closed: ", metadataTag);
    i++;
    while (inputLine[i] != '\0' 
            && (inputLine[i] == ' ' || inputLine[i] == '\t')) 
        i++;
    j = 0;
    while (inputLine[i] != '\0' && inputLine[i] != '\n' && inputLine[i] != '~')
        metadataValue[j++] = inputLine[i++];
    metadataValue[j] = '\0';
    return SUCCESS;
}

// Checks for comments and blank lines, and removes leading spaces
int parseLine(char* inputLine, char* outputLine) {
    int i = 0, j = 0;
    while (inputLine[i] != '\0' && (inputLine[i] == ' ' 
                || inputLine[i] == '\t')) i++;
    if (inputLine[i] == '~') return COMMENT;
    if (inputLine[i] == '\0' || inputLine[i] == '\n' 
            || inputLine[i] == '\r') return BLANK_LINE;
    while (inputLine[i] != '\0' && i < STRING_SIZE - 1) {
        outputLine[j++] = inputLine[i++];
    }
    outputLine[j] = '\0';
    return SUCCESS;
}

void parseCSV(char field[][STRING_SIZE], char *fullLine, int numFields) {
    int curField, pos;
    char *comma, *position;

    /* Strip trailing newline, if any */
    int len = strlen(fullLine);
    while (len > 0 && isspace(fullLine[len-1])) {
        fullLine[--len] = '\0';
    }

    comma = strchr(fullLine, ',');
    position = fullLine;
    curField = 0;
    while (comma) {
        if (curField >= numFields) fatalError("Too many args to parseCSV!");
        pos = 0;
        while (position < comma && pos <= STRING_SIZE) {
            field[curField][pos] = *position;
            pos++;
            position++;
        }
        field[curField][pos] = '\0';
        position++;
        curField++;
        comma = strchr(position, ',');
    }
    /* Copy last field */
    strncpy(field[curField], position, STRING_SIZE);
}

#ifdef PARALLELISM
/* Code indepdent taken from Stack Overflow (https://stackoverflow.com/a/3006416) */
int getNumCores() {
#ifdef WIN32
    SYSTEM_INFO sysinfo;
    GetSystemInfo(&sysinfo);
    return sysinfo.dwNumberOfProcessors;
#elif MACOS
    int nm[2];
    size_t len = 4;
    uint32_t count;

    nm[0] = CTL_HW; nm[1] = HW_AVAILCPU;
    sysctl(nm, 2, &count, &len, NULL, 0);

    if(count < 1) {
        nm[1] = HW_NCPU;
        sysctl(nm, 2, &count, &len, NULL, 0);
        if(count < 1) { count = 1; }
    }
    return count;
#else
    return sysconf(_SC_NPROCESSORS_ONLN);
#endif
}
#endif<|MERGE_RESOLUTION|>--- conflicted
+++ resolved
@@ -71,6 +71,8 @@
 				fatalError("Unknown gap function %s\n", metadataValue);
 		} else if (strcmp(metadataTag, "OMIT BECKMANN") == 0) {
             thisRun->calculateBeckmann = FALSE;
+		} else if (strcmp(metadataTag, "CALCULATE ENTROPY") == 0) {
+            thisRun->calculateEntropy = TRUE;
 		} else if (strcmp(metadataTag, "DEMAND MULTIPLIER") == 0) {
             thisRun->demandMultiplier = atof(metadataValue);
 		} else if (strcmp(metadataTag, "STORE MATRICES") == 0) {
@@ -82,9 +84,11 @@
 		} else if (strcmp(metadataTag, "BATCH STEM") == 0) {
             strncpy(thisRun->batchStem, metadataValue,
                     sizeof(thisRun->batchStem) - 1);
+            thisRun->batchStem[sizeof(thisRun->batchStem) - 1] = '\0';
 		} else if (strcmp(metadataTag, "MATRIX STEM") == 0) {
             strncpy(thisRun->matrixStem, metadataValue, 
                     sizeof(thisRun->matrixStem) - 1);
+            thisRun->matrixStem[sizeof(thisRun->matrixStem) - 1] = '\0';
 		} else if (strcmp(metadataTag, "WARM START") == 0) {
             thisRun->warmStart = TRUE;
 		} else if (strcmp(metadataTag, "NUMBER OF THREADS") == 0) {
@@ -184,12 +188,15 @@
     int saveDigits = ceil(log10(network->numClasses)) + 4; // #classes + ".bin"
     snprintf(fullLine, 2*STRING_SIZE, "%s%s", filePath, networkFileName);
     strncpy(networkFileName, fullLine, STRING_SIZE - 1);
+    networkFileName[STRING_SIZE - 1] = '\0';
     snprintf(fullLine, 2*STRING_SIZE - saveDigits, "%s%s",
             dataPath, thisRun->batchStem);
     strncpy(thisRun->batchStem, fullLine, STRING_SIZE - 1);
+    thisRun->batchStem[STRING_SIZE - 1] = '\0';
     snprintf(fullLine, 2*STRING_SIZE - saveDigits, "%s%s",
             dataPath, thisRun->matrixStem);
     strncpy(thisRun->matrixStem, fullLine, STRING_SIZE - 1);
+    thisRun->matrixStem[STRING_SIZE - 1] = '\0';
     char **tripsFiles = (char **)malloc(network->numClasses * sizeof(char *));
     if (tripsFiles == NULL) fatalError("Can't set up trip file array.\n");
     for (c = network->numClasses - 1; c >= 0; c--) {
@@ -240,359 +247,6 @@
     }
 }
 
-<<<<<<< HEAD
-
-void readConverterFile(char *converterFileName, int *table, int maxValue,
-                       int maxKey, bool isInverse) {
-    int i;
-    int NCTCOG, SDB;
-
-    FILE *converterFile = openFile(converterFileName, "r");
-    for (i = 0; i < maxKey; i++) table[i] = IS_MISSING;
-    while (fscanf(converterFile, "%d,%d", &SDB, &NCTCOG) != EOF) {
-        if (isInverse == TRUE) swap(NCTCOG, SDB);
-        if (NCTCOG >= 0 && NCTCOG <= maxKey && SDB >= 0 && SDB <= maxValue) {
-            table[NCTCOG] = SDB;
-        } else {
-            warning(DEBUG,
-                    "Converter tables out of range: %d -> %d\n", NCTCOG, SDB);
-        }
-    }
-    fclose(converterFile);
-}
-
-int convert(int value, int *table, int maxKey) {
-    if (value < 0 || value > maxKey || table[value] == IS_MISSING) {
-        fatalError("Invalid table lookup: %d (max %d)\n", value, maxKey);
-    }
-    return table[value];
-}
-
-void readNCTCOGLinks(network_type *network, char *networkFileName, int *table){
-    int e, ij;
-    char lineData[NUM_NCTCOG_NET_COLUMNS][STRING_SIZE];
-    char fullLine[STRING_SIZE];
-    FILE *networkFile = openFile(networkFileName, "r");
-
-    /* Skip header row */
-    if (fgets(fullLine, STRING_SIZE, networkFile) == NULL)
-        fatalError("Cannot read header of network file %s", networkFileName);
-
-    /* Now read for each link */
-    ij = 0; /* ij counts directional links, e undirected links */
-    for (e = 1; e < NCTCOG_UNDIRECTED_LINKS; e++) {
-        if (fgets(fullLine, STRING_SIZE, networkFile) == NULL)
-            fatalError("Link file done before all links read.");
-        parseCSV(lineData, fullLine, NUM_NCTCOG_NET_COLUMNS);
-        if (atof(lineData[PMCAP_AB]) > 0) { /* Create AB link (handles '--')*/
-            makeLink(network, ij++, table, lineData[ID], lineData[FROM_NODE],
-                lineData[TO_NODE], lineData[PMCAP_AB], lineData[LENGTH],
-                lineData[PKFRTIME_AB], lineData[A_PK_CONICAL],
-                lineData[VDF_SHIFT], lineData[SPAR_AB], lineData[PMSATFLOW_AB],
-                lineData[CA_AB], lineData[CB_AB], lineData[CC_AB],
-                lineData[CD_AB], lineData[UNSIG_MINDELAY], lineData[UPAR_AB],
-                lineData[OPERCOSTPM_AB], lineData[TOLL_AUTO_DA_PM_AB],
-                lineData[TOLL_AUTO_SR_PM_AB],
-                lineData[TOLL_MEDIUM_TRUCK_PM_AB],
-                lineData[TOLL_HEAVY_TRUCK_PM_AB], lineData[FLAG_EXCLUDE_DA]);
-        }
-        if (atof(lineData[PMCAP_BA]) > 0) { /* Create BA link */
-            makeLink(network, ij++, table, lineData[ID], lineData[TO_NODE],
-                lineData[FROM_NODE], lineData[PMCAP_BA], lineData[LENGTH],
-                lineData[PKFRTIME_BA], lineData[A_PK_CONICAL],
-                lineData[VDF_SHIFT], lineData[SPAR_BA], lineData[PMSATFLOW_BA],
-                lineData[CA_BA], lineData[CB_BA], lineData[CC_BA],
-                lineData[CD_BA], lineData[UNSIG_MINDELAY], lineData[UPAR_BA],
-                lineData[OPERCOSTPM_BA], lineData[TOLL_AUTO_DA_PM_BA],
-                lineData[TOLL_AUTO_SR_PM_BA],
-                lineData[TOLL_MEDIUM_TRUCK_PM_BA],
-                lineData[TOLL_HEAVY_TRUCK_PM_BA], lineData[FLAG_EXCLUDE_DA]);
-        }
-    }
-    fclose(networkFile);
-}
-
-void makeLink(network_type *network, int ij, int *table, char *ID, char *from,
-        char *to, char *cap, char *len, char *freeFlow, char *conical, char
-        *shift, char *sPar, char *satFlow, char *CA, char *CB, char *CC, char
-        *CD, char *minDelay, char *uPar, char *operCost, char *daToll, char
-        *srToll, char *medToll, char *heavyToll, char *exclude) {
-    int c;
-
-    arc_type* arc = &network->arcs[ij];
-    arc->ID = atoi(ID);
-    arc->tail = convert(atoi(from), table, NCTCOG_MAX_NODE_ID);
-    arc->head = convert(atoi(to), table, NCTCOG_MAX_NODE_ID);
-    arc->flow = 0;
-    arc->cost = atof(freeFlow);
-    arc->der = 0;
-    arc->freeFlowTime = atof(freeFlow);
-    arc->capacity = atof(cap);
-    arc->a = atof(conical);
-    arc->e = atof(shift);
-    arc->sParam = atof(sPar);
-    arc->saturationFlow = atof(satFlow);
-    arc->CA = atof(CA);
-    arc->CB = atof(CB);
-    arc->CC = atof(CC);
-    arc->CD = atof(CD);
-    arc->m = atof(minDelay);
-    arc->u = atof(uPar);
-    arc->operCost = atof(operCost);
-    arc->toll_DA = atof(daToll);
-    arc->toll_SR = atof(srToll);
-    arc->toll_Med = atof(medToll);
-    arc->toll_Heavy = atof(heavyToll);
-    arc->length = atof(len);
-    if (strcmp(exclude, "TRUE") == 0) {
-        arc->excludeDA = TRUE;
-    } else if (strcmp(exclude, "FALSE") == 0) {
-        arc->excludeDA = FALSE;
-    } else {
-        fatalError("Unreadable exclude parameter '%s'", exclude);
-    }
-    arc->h0 = 1 + sqrt(arc->a * arc->a * (1 + arc->e) * (1 + arc->e) + arc->b * arc->b) - arc->a * (1 + arc->e) - arc->b;
-    arc->alpha = 0.15;
-    arc->beta = 4;
-    arc->toll = 0;
-    arc->speedLimit = IS_MISSING;
-    arc->linkType = IS_MISSING;
-    arc->fixedCost = 0;
-    if (arc->saturationFlow > 0) { /* Regular link */
-        arc->calculateCost = &conicCost;
-        arc->calculateDer = &conicDer;
-        arc->calculateInt = &conicInt;
-    } else { /* Centroid connector */
-        arc->alpha = 0;
-        arc->beta = 1;
-        arc->calculateCost = &linearBPRcost;
-        arc->calculateDer = &linearBPRder;
-        arc->calculateInt = &linearBPRint;
-    }
-
-    arc->classFlow = newVector(network->numClasses, double);
-    arc->classCost = newVector(network->numClasses, double);
-    arc->classToll = newVector(network->numClasses, double);
-
-    for (c = 0; c < network->numClasses; c++) {
-        if (isDA(c)) {
-            arc->classToll[c] = arc->toll_DA;
-        } else if (isHOV(c)) {
-            arc->classToll[c] = arc->toll_SR;
-        } else if (c == MED_TRUCKS) {
-            arc->classToll[c] = arc->toll_Med;
-        } else if (c == HVY_TRUCKS) {
-            arc->classToll[c] = arc->toll_Heavy;
-        } else {
-            fatalError("Class index and NCTCOG_classes typedef not aligned.");
-        }
-        if (isSolo(c) && arc->excludeDA == TRUE) {
-            arc->classCost[c] = ARTIFICIAL;
-        } else {
-            arc->classCost[c] = network->tollFactor[c]
-            * (arc->operCost + arc->classToll[c]);
-        }
-        arc->classFlow[c] = 0;
-    }
-}
-
-void readNCTCOGTrips(network_type *network, char *tripFileName, int *table) {
-    int r, s;
-    char lineData[NUM_NCTCOG_CLASSES + 2][STRING_SIZE];
-    char fullLine[STRING_SIZE];
-    FILE *tripFile = openFile(tripFileName, "r");
-    while (TRUE) { /* Break in middle when out of lines */
-        if (fgets(fullLine, STRING_SIZE, tripFile) == NULL) break;
-        if (strstr(fullLine, ",") == NULL) continue;
-        parseCSV(lineData, fullLine, NUM_NCTCOG_CLASSES + 2);
-        r = convert(atoi(lineData[0]), table, NCTCOG_MAX_NODE_ID);
-        s = convert(atoi(lineData[1]), table, NCTCOG_MAX_NODE_ID);
-        assignDemand(network, r, s, SOLO_35, lineData[2]);
-        assignDemand(network, r, s, SOLO_90, lineData[3]);
-        assignDemand(network, r, s, HOV_35, lineData[4]);
-        assignDemand(network, r, s, HOV_90, lineData[5]);
-        assignDemand(network, r, s, SOLO_17, lineData[6]);
-        assignDemand(network, r, s, SOLO_45, lineData[7]);
-        assignDemand(network, r, s, HOV_17, lineData[8]);
-        assignDemand(network, r, s, HOV_45, lineData[9]);
-        assignDemand(network, r, s, MED_TRUCKS, lineData[10]);
-        assignDemand(network, r, s, HVY_TRUCKS, lineData[11]);
-    } ;
-    fclose(tripFile);
-}
-
-void streamNCTCOGTrips(network_type *network, int *table) {
-    ssize_t n;
-    ssize_t off = 0;
-    int r, s;
-//    char initial[6];
-    // char *buffer = (char *) calloc(48, sizeof(char));
-    char buffer[12*sizeof(float)];
-    displayMessage(FULL_NOTIFICATIONS, "Starting to read...\n");
-    displayMessage(FULL_NOTIFICATIONS, "Printing before the tight loop\n");
-    int count = 0;
-    do {
-        n = read(STDIN_FILENO, ((char*)buffer) + off, 48 - off);  /* Break in middle when out of lines */
-        off += n;
-        if (n < 0) {
-            fatalError("Issue reading from stdin");
-        } else if (strcmp((char *) buffer, "Sto") == 0) {
-            break;
-        } else if (off != 48){
-            continue;
-        }
-//        displayMessage(FULL_NOTIFICATIONS, "read the following bytes %d\n", off);
-        off = 0;
-//        displayMessage(FULL_NOTIFICATIONS, "Printing before initial conversion\n");
-//        displayMessage(FULL_NOTIFICATIONS, "r: %d, s: %d, SOLO_35: %f, SOLO_90: %f, HOV_35: %f, HOV_90: %f, SOLO_17: %f, SOLO_45: %f, HOV_17: %f, HOV_45: %f, MED_TRUCKS: %f, HVY_TRUCKS: %f\n",
-//                       ((int *)buffer)[0], ((int *) buffer)[1],
-//                       ((float *) buffer)[2], ((float *) buffer)[3],
-//                       ((float *) buffer)[4], ((float *) buffer)[5],
-//                       ((float *) buffer)[6], ((float *) buffer)[7],
-//                       ((float *) buffer)[8], ((float *) buffer)[9],
-//                       ((float *) buffer)[10], ((float *) buffer)[11]);
-        count += 1;
-        r = convert(((int *)buffer)[0], table, NCTCOG_MAX_NODE_ID);
-        s = convert(((int *)buffer)[1], table, NCTCOG_MAX_NODE_ID);
-        assignStreamedDemand(network, r, s, SOLO_35, ((float *) buffer)[2]);
-        assignStreamedDemand(network, r, s, SOLO_90, ((float *) buffer)[3]);
-        assignStreamedDemand(network, r, s, HOV_35, ((float *) buffer)[4]);
-        assignStreamedDemand(network, r, s, HOV_90, ((float *) buffer)[5]);
-        assignStreamedDemand(network, r, s, SOLO_17, ((float *) buffer)[6]);
-        assignStreamedDemand(network, r, s, SOLO_45, ((float *) buffer)[7]);
-        assignStreamedDemand(network, r, s, HOV_17, ((float *) buffer)[8]);
-        assignStreamedDemand(network, r, s, HOV_45, ((float *) buffer)[9]);
-        assignStreamedDemand(network, r, s, MED_TRUCKS, ((float *) buffer)[10]);
-        assignStreamedDemand(network, r, s, HVY_TRUCKS, ((float *) buffer)[11]);
-        } while(1);
-    displayMessage(FULL_NOTIFICATIONS, "Finished reading %d OD pairs from buffer\n", count);
-}
-
-void assignDemand(network_type *network, int originNode, int destinationNode,
-                  int class, char *demandValue) {
-    int origin = nodeclass2origin(network, originNode, class);
-    network->demand[origin][destinationNode] = atof(demandValue);
-}
-
-void assignStreamedDemand(network_type *network, int originNode, int destinationNode,
-                  int class, float demandValue) {
-    int origin = originNode + class * network->batchSize;
-    network->demand[origin][destinationNode] = demandValue;
-}
-
-void readSDBNetwork(network_type *network, char *filename, double defaultAlpha,
-        double defaultBeta) {
-    int i, j, c;
-    int numParams;
-
-    FILE *networkFile = openFile(filename, "r");
-
-    /* Read header row and dimension arrays */
-    numParams = fscanf(networkFile, "%d,%d,%d,%d",
-                        &(network->numNodes),
-                        &(network->numArcs),
-                        &(network->numZones),
-                        &(network->firstThroughNode));
-    if (numParams != 4)
-        fatalError("Header information incorrect in network file %s",filename);
-    displayMessage(MEDIUM_NOTIFICATIONS, "Nodes, arcs, zones, thrunode: "
-            "%d %d %d %d\n", network->numNodes, network->numArcs,
-            network->numZones, network->firstThroughNode);
-
-    network->nodes = newVector(network->numNodes, node_type);
-    network->arcs = newVector(network->numArcs, arc_type);
-    network->demand = newMatrix(network->numZones, network->numZones, double);
-    network->numClasses = 1;
-    network->numOrigins = network->numZones * network->numClasses;
-    // This file format cannot include distance or toll factors
-    network->distanceFactor = newVector(network->numClasses, double);
-    network->tollFactor = newVector(network->numClasses, double);
-    for (c = 0; c < network->numClasses; c++) {
-        network->distanceFactor[c] = 0;
-        network->tollFactor[c] = 0;
-    }
-    network->totalODFlow = 0;
-
-    network->beckmann = INFINITY;
-    network->beckmannLB = INFINITY;
-
-    /* Read arc and OD data */
-    for(i = 0; i < network->numArcs; i++) {
-        numParams = fscanf(networkFile, "%d,%d,%lf,%lf",
-                &network->arcs[i].tail, &network->arcs[i].head,
-                &network->arcs[i].capacity, &network->arcs[i].freeFlowTime);
-        if (numParams != 4)
-            fatalError("Unable to read information for arc %d in network "
-                       "file %s.", i, filename);
-        if (network->arcs[i].tail < 0 ||
-                network->arcs[i].tail >= network->numNodes)
-            fatalError("Arc %d tail %d out of range in network file %s.", i,
-                    network->arcs[i].tail, filename);
-        if (network->arcs[i].head < 0 || 
-                network->arcs[i].head >= network->numNodes) 
-            fatalError("Arc %d head %d out of range in network file %s.", i, 
-                    network->arcs[i].head, filename);
-        if (network->arcs[i].freeFlowTime < 0) 
-            fatalError("Arc free flow time %d negative in network file %s.", i,
-                    filename);
-        if (network->arcs[i].capacity <= 0) 
-            fatalError("Capacity %d nonpositive in network file %s.", i, 
-                    filename);
-        if (feof(networkFile)) 
-            fatalError("network file ended after reading arc %ld.", i);
-        network->arcs[i].flow = 0;
-        network->arcs[i].cost = network->arcs[i].freeFlowTime;
-        network->arcs[i].alpha = defaultAlpha;
-        network->arcs[i].beta = defaultBeta;
-        /* This file format does not include the following link fields */
-        network->arcs[i].toll = 0;
-        network->arcs[i].speedLimit = IS_MISSING;
-        network->arcs[i].length = 0;
-        network->arcs[i].linkType = IS_MISSING;
-
-        network->arcs[i].classFlow = newVector(network->numClasses, double);
-        network->arcs[i].classCost = newVector(network->numClasses, double);
-        network->arcs[i].classToll = newVector(network->numClasses, double);        
-        for (c = 0; c < network->numClasses; c++) {
-            /* classFlow and classCost are initialized in finalizeNetwork */
-            network->arcs[i].classToll[c] = network->arcs[i].toll;
-        }
-
-        
-        if (defaultBeta == 1) {
-            network->arcs[i].calculateCost = &linearBPRcost;
-            network->arcs[i].calculateDer = &linearBPRder;           
-            network->arcs[i].calculateInt = &linearBPRint;           
-        } else if (defaultBeta == 4) {
-            network->arcs[i].calculateCost = &quarticBPRcost;
-            network->arcs[i].calculateDer = &quarticBPRder;           
-            network->arcs[i].calculateInt = &quarticBPRint;           
-        } else {
-            network->arcs[i].calculateCost = &generalBPRcost;
-            network->arcs[i].calculateDer = &generalBPRder;           
-            network->arcs[i].calculateInt = &generalBPRint;           
-        }       
-    }
-    for (i = 0; i < network->numZones; i++) {
-        for (j = 0; j < network->numZones; j++) {
-            if (fscanf(networkFile, "%lf,", &network->demand[i][j]) != 1)
-                fatalError("Error reading OD table entry %d -> %d", i, j);
-            if (feof(networkFile) && j < network->numZones 
-                    && i < network->numZones)
-                fatalError("network file %s ended before OD table is "
-                            "complete.", filename);
-            network->totalODFlow += network->demand[i][j];
-        }
-    }
-    fclose(networkFile);
-    displayMessage(LOW_NOTIFICATIONS,"File read and memory allocated.\n");
-
-    finalizeNetwork(network);
-    displayMessage(FULL_NOTIFICATIONS,"Forward/reverse stars generated.\n");
-}
-
-=======
->>>>>>> 12b4c815
 void readOBANetwork(network_type *network, char *linkFileName, 
                     char **tripFileName, int numClasses,
                     double defaultDemandMultiplier) {
